# Copyright 2018-2020 Xanadu Quantum Technologies Inc.

# Licensed under the Apache License, Version 2.0 (the "License");
# you may not use this file except in compliance with the License.
# You may obtain a copy of the License at

#     http://www.apache.org/licenses/LICENSE-2.0

# Unless required by applicable law or agreed to in writing, software
# distributed under the License is distributed on an "AS IS" BASIS,
# WITHOUT WARRANTIES OR CONDITIONS OF ANY KIND, either express or implied.
# See the License for the specific language governing permissions and
# limitations under the License.
"""
This module contains the :class:`Wires` class, which takes care of wire bookkeeping.
"""
from collections import Sequence, Iterable
import numpy as np
from numbers import Number


class WireError(Exception):
    """Exception raised by a :class:`~.pennylane.wires.Wire` object when it is unable to process wires.
    """


def _process(wires):
    """Converts the input to a tuple of numbers or strings."""

    if isinstance(wires, Wires):
        # if input is already a Wires object, just return its wire tuple
        return wires.wire_tuple

<<<<<<< HEAD
    if isinstance(wires, str) or isinstance(wires, Number):
=======
    elif isinstance(wires, (Number, str)):
>>>>>>> f9d6141e
        # interpret as a single wire
        return (wires,)

    elif isinstance(wires, Iterable) and all(isinstance(w, Wires) for w in wires):
        # if the elements are themselves Wires objects, merge them to a new one
        return tuple(w for wires_ in wires for w in wires_.tolist())

    elif isinstance(wires, Iterable) and all(
        isinstance(w, str) or isinstance(w, Number) for w in wires
    ):
        # if the elements are strings or numbers, turn iterable into tuple
        return tuple(wires)

    else:
        raise WireError(
            "Wires must be represented by a number or string; got {} of type {}.".format(
                wires, type(wires)
            )
        )


class Wires(Sequence):
    r"""
    A bookkeeping class for wires, which are ordered collections of unique objects. The :math:`i\mathrm{th}` object
    addresses the :math:`i\mathrm{th}` quantum subsystem.

    There is no conceptual difference between registers of multiple wires and single wires,
    which are just wire registers of length one.

    Indexing and slicing this sequence will return another ``Wires`` object.

    Args:
         wires (Iterable[Number,str], Number): If iterable, interpreted as an ordered collection of unique objects
            representing wires. If a Number, the input is converted into an iterable of a single entry,
            and hence interpreted as a single wire.
    """

    def __init__(self, wires):

        self.wire_tuple = _process(wires)

        # check that all wires are unique
        if len(set(self.wire_tuple)) != len(self.wire_tuple):
            raise WireError("Wires must be unique; got {}.".format(wires))

    def __getitem__(self, idx):
        """Method to support indexing. Returns a Wires object representing a register with a single wire."""
        return Wires(self.wire_tuple[idx])

    def __len__(self):
        """Method to support ``len()``."""
        return len(self.wire_tuple)

    def __contains__(self, item):
        """Method checking if Wires object contains an object."""
        if isinstance(item, Wires):
            item = item.tolist()
        # if all wires can be found in tuple, return True, else False
        return all(wire in self.wire_tuple for wire in item)

    def __repr__(self):
        """Method defining the string representation of this class."""
        return "<Wires = {}>".format(list(self.wire_tuple))

    def __eq__(self, other):
        """Method to support the '==' operator. This will also implicitly define the '!=' operator."""
        # The order is respected in comparison, so that ``assert Wires([0, 1]) != Wires([1,0])``
        if isinstance(other, self.__class__):
            return self.wire_tuple == other.wire_tuple
        return False

    def __hash__(self):
        """Implements the hash function."""
        return hash(repr(self.wire_tuple))

    def toarray(self):
        """Returns a numpy array representation of the Wires object.

        Returns:
            ndarray: array representing Wires object
        """
        return np.array(self.wire_tuple)

    def tolist(self):
        """Returns a list representation of the Wires object.

        Returns:
            List: list representing Wires object
        """
        return list(self.wire_tuple)

    def at_index(self, idx):
        """Returns the wire at index ``idx``.

        >>> w = Wires([0, 'q1', 16])
        >>> w[1]
        'q1'
        >>> w[2]
        16

        Args:
            int: index of wire to return

        Returns:
            Number or str: representation of the wire
        """
        return self.wire_tuple[idx]

    def index(self, wire):
        """Overwrites a Sequence's ``index()`` function which returns the index of ``wire``.

        Args:
            wire (Any): Object whose index is to be found. If this is a Wires object of length 1, look for the object
                representing the wire.

        Returns:
            int: index of the input
        """

        if isinstance(wire, Wires):
            if len(wire) != 1:
                raise WireError("Can only retrieve index of a Wires object of length 1.")

            return self.wire_tuple.index(wire.wire_tuple[0])

        return self.wire_tuple.index(wire)

    def indices(self, wires):
        """
        Return the indices of the wires in this Wires object.

        For example,

        >>> wires1 =  Wires([4, 0, 1])
        >>> wires2 = Wires([1, 4])
        >>> wires1.indices(wires2)
        [2, 0]
        >>> wires1.indices([1, 4])
        [2, 0]

        Args:
            wires (Wires or Iterable[Any] or Integral, str): Iterable containing the wires whose indices are to be found,
                or number/string representing a single wire

        Returns:
            List: index list
        """
        if not isinstance(wires, Iterable):
            return [self.index(wires)]

        return [self.index(w) for w in wires]

    def subset(self, indices, periodic_boundary=False):
        """
        Returns a new Wires object which is a subset of this Wires object. The wires of the new
        object are the wires at positions specified by 'indices'. Also accepts a single index as input.

        For example:

        >>> wires = Wires([4, 0, 1, 5, 6])
        >>> wires.subset([2, 3, 0])
        <Wires = [1, 5, 4]>
        >>> wires.subset(1)
        <Wires = [0]>

        If ``periodic_boundary`` is True, the modulo of the number of wires of an index is used instead of an index,
        so that  ``wires.subset(i) == wires.subset(i % n_wires)`` where ``n_wires`` is the number of wires of this
        object.

        For example:

        >>> wires = Wires([4, 0, 1, 5, 6])
        >>> wires.subset([5, 1, 7])
        <Wires = [4, 0, 1]>

        Args:
            indices (List[int] or int): indices or index of the wires we want to select
            periodic_boundary (bool): controls periodic boundary conditions in the indexing

        Returns:
            Wires: subset of wires
        """

        if isinstance(indices, int):
            indices = [indices]

        if periodic_boundary:
            # replace indices by their modulo
            indices = [i % len(self.wire_tuple) for i in indices]

        for i in indices:
            if i > len(self.wire_tuple):
                raise WireError(
                    "Cannot subset wire at index {} from {} wires.".format(i, len(self.wire_tuple))
                )

        subset = [self.wire_tuple[i] for i in indices]
        return Wires(subset)

    def select_random(self, n_samples, seed=None):
        """
        Returns a randomly sampled subset of Wires of length 'n_samples'.

        Args:
            n_samples (int): number of subsampled wires
            seed (int): optional random seed used for selecting the wires

        Returns:
            Wires: random subset of wires
        """

        if n_samples > len(self.wire_tuple):
            raise WireError(
                "Cannot sample {} wires from {} wires.".format(n_samples, len(self.wire_tuple))
            )

        if seed is not None:
            np.random.seed(seed)

        indices = np.random.choice(len(self.wire_tuple), size=n_samples, replace=False)
        subset = [self.wire_tuple[i] for i in indices]
        return Wires(subset)

    @staticmethod
    def shared_wires(list_of_wires):
        """Return only the wires that appear in each Wires object in the list.

        This is similar to a set intersection method, but keeps the order of wires as they appear in the list.

        For example:

        >>> wires1 =  Wires([4, 0, 1])
        >>> wires2 = Wires([3, 0, 4])
        >>> wires3 = Wires([4, 0])
        >>> Wires.shared_wires([wires1, wires2, wires3])
        <Wires = [4, 0]>
        >>> Wires.shared_wires([wires2, wires1, wires3])
        <Wires = [0, 4]>

        Args:
            list_of_wires (List[Wires]): list of Wires objects

        Returns:
            Wires: shared wires
        """

        for wires in list_of_wires:
            if not isinstance(wires, Wires):
                raise WireError(
                    "Expected a Wires object; got {} of type {}.".format(wires, type(wires))
                )

        shared = []
        # only need to iterate through the first object,
        # since any wire not in this object will also not be shared
        for wire in list_of_wires[0]:
            if all(wire in wires_ for wires_ in list_of_wires):
                shared.append(wire)

        return Wires(shared)

    @staticmethod
    def all_wires(list_of_wires):
        """Return the wires that appear in any of the Wires objects in the list.

        This is similar to a set combine method, but keeps the order of wires as they appear in the list.

        For example:

        >>> wires1 = Wires([4, 0, 1])
        >>> wires2 = Wires([3, 0, 4])
        >>> wires3 = Wires([5, 3])
        >>> list_of_wires = [wires1, wires2, wires3]
        >>> Wires.all_wires(list_of_wires)
        <Wires = [4, 0, 1, 3, 5]>

        Args:
            list_of_wires (List[Wires]): List of Wires objects

        Returns:
            Wires: combined wires
        """

        combined = []
        for wires in list_of_wires:
            if not isinstance(wires, Wires):
                raise WireError(
                    "Expected a Wires object; got {} of type {}".format(wires, type(wires))
                )

            combined.extend(wire for wire in wires.wire_tuple if wire not in combined)

        return Wires(combined)

    @staticmethod
    def unique_wires(list_of_wires):
        """Return the wires that are unique to any Wire object in the list.

        For example:

        >>> wires1 = Wires([4, 0, 1])
        >>> wires2 = Wires([0, 2, 3])
        >>> wires3 = Wires([5, 3])
        >>> Wires.unique_wires([wires1, wires2, wires3])
        <Wires = [4, 2, 5]>

        Args:
            list_of_wires (List[Wires]): list of Wires objects

        Returns:
            Wires: unique wires
        """

        for wires in list_of_wires:
            if not isinstance(wires, Wires):
                raise WireError(
                    "Expected a Wires object; got {} of type {}.".format(wires, type(wires))
                )

        unique = []
        for wires in list_of_wires:
            for wire in wires:
                # check that wire is only contained in one of the Wires objects
                if sum([1 for wires_ in list_of_wires if wire in wires_]) == 1:
                    unique.append(wire)

        return Wires(unique)<|MERGE_RESOLUTION|>--- conflicted
+++ resolved
@@ -31,11 +31,8 @@
         # if input is already a Wires object, just return its wire tuple
         return wires.wire_tuple
 
-<<<<<<< HEAD
-    if isinstance(wires, str) or isinstance(wires, Number):
-=======
+
     elif isinstance(wires, (Number, str)):
->>>>>>> f9d6141e
         # interpret as a single wire
         return (wires,)
 
