# Copyright 2018-2020 Xanadu Quantum Technologies Inc.

# Licensed under the Apache License, Version 2.0 (the "License");
# you may not use this file except in compliance with the License.
# You may obtain a copy of the License at

#     http://www.apache.org/licenses/LICENSE-2.0

# Unless required by applicable law or agreed to in writing, software
# distributed under the License is distributed on an "AS IS" BASIS,
# WITHOUT WARRANTIES OR CONDITIONS OF ANY KIND, either express or implied.
# See the License for the specific language governing permissions and
# limitations under the License.
"""
This module contains the :class:`QubitDevice` abstract base class.
"""

# For now, arguments may be different from the signatures provided in Device
# e.g. instead of expval(self, observable, wires, par) have expval(self, observable)
# pylint: disable=arguments-differ, abstract-method, no-value-for-parameter,too-many-instance-attributes
import abc
import itertools

import numpy as np

from pennylane.operation import Sample, Variance, Expectation, Probability
from pennylane.qnodes import QuantumFunctionError
from pennylane import Device


class QubitDevice(Device):
    """Abstract base class for PennyLane qubit devices.

    The following abstract method **must** be defined:

    * :meth:`~.apply`: append circuit operations, compile the circuit (if applicable),
      and perform the quantum computation.

<<<<<<< HEAD
    Devices that generate their own samples (such as hardware) may optionally overwrite
    :meth:`~.probability`, which otherwise automatically computes the probabilities from the
    generated samples, and **must** overwrite the following method:
=======
    Devices that generate their own samples (such as hardware) may optionally
    overwrite :meth:`~.probabilty`. This method otherwise automatically
    computes the probabilities from the generated samples, and **must**
    overwrite the following method:
>>>>>>> 7664a34a

    * :meth:`~.generate_samples`: Generate samples from the device from the
      exact or approximate probability distribution.

    Analytic devices **must** overwrite the following method:

    * :meth:`~.analytic_probability`: returns the probability or marginal probability from the
      device after circuit execution. :meth:`~.marginal_prob` may be used here.

    This device contains common utility methods for qubit-based devices. These
    do not need to be overwritten. Utility methods include:

    * :meth:`~.expval`, :meth:`~.var`, :meth:`~.sample`: return expectation values,
      variances, and samples of observables after the circuit has been rotated
      into the observable eigenbasis.

    Args:
        wires (int): number of subsystems in the quantum state represented by the device
        shots (int): number of circuit evaluations/random samples used to estimate
            expectation values of observables
        analytic (bool): If ``True``, the device calculates probability, expectation values,
            and variances analytically. If ``False``, a finite number of samples set by
            the argument ``shots`` are used to estimate these quantities.
    """

    # pylint: disable=too-many-public-methods
    _asarray = staticmethod(np.asarray)
    observables = {"PauliX", "PauliY", "PauliZ", "Hadamard", "Hermitian", "Identity"}

    def __init__(self, wires=1, shots=1000, analytic=True):
        super().__init__(wires=wires, shots=shots)

        self.analytic = analytic
        """bool: If ``True``, the device supports exact calculation of expectation
        values, variances, and probabilities. If ``False``, samples are used
        to estimate the statistical quantities above."""

        self._samples = None
        """None or array[int]: stores the samples generated by the device
        *after* rotation to diagonalize the observables."""

        self._circuit_hash = None
        """None or int: stores the hash of the circuit from the last execution which
        can be used by devices in :meth:`apply` for parametric compilation."""

    @classmethod
    def capabilities(cls):
        """Get the capabilities of the plugin.

        Capabilities include:

        * ``"model"`` (*str*): either ``"qubit"`` or ``"CV"``.

        * ``"inverse_operations"`` (*bool*): ``True`` if the device supports
          applying the inverse of operations. Operations which should be inverted
          have ``operation.inverse == True``.

        * ``"tensor_observables" (*bool*): ``True`` if the device supports
          expectation values/variance/samples of :class:`~.Tensor` observables.

        The qubit device class has built-in support for tensor observables. As a
        result, devices that inherit from this class automatically
        have the following items in their capabilities
        dictionary:

        * ``"model": "qubit"``
        * ``"tensor_observables": True``

        Returns:
            dict[str->*]: results
        """
        capabilities = cls._capabilities
        capabilities.update(model="qubit", tensor_observables=True)
        return capabilities

    def reset(self):
        """Reset the backend state.

        After the reset, the backend should be as if it was just constructed.
        Most importantly the quantum state is reset to its initial value.
        """
        self._samples = None
        self._circuit_hash = None

    def execute(self, circuit, **kwargs):
        """Execute a queue of quantum operations on the device and then
        measure the given observables.

        For plugin developers: instead of overwriting this, consider
        implementing a suitable subset of

        * :meth:`apply`

        * :meth:`~.generate_samples`

        * :meth:`~.probability`

        Additional keyword arguments may be passed to the this method
        that can be utilised by :meth:`apply`. An example would be passing
        the ``QNode`` hash that can be used later for parametric compilation.

        Args:
            circuit (~.CircuitGraph): circuit to execute on the device

        Raises:
            QuantumFunctionError: if the value of :attr:`~.Observable.return_type` is not supported

        Returns:
            array[float]: measured value(s)
        """
        self.check_validity(circuit.operations, circuit.observables)

        self._circuit_hash = circuit.hash

        # apply all circuit operations
        self.apply(circuit.operations, rotations=circuit.diagonalizing_gates, **kwargs)

        # generate computational basis samples
        if (not self.analytic) or circuit.is_sampled:
            self._samples = self.generate_samples()

        # compute the required statistics
        results = self.statistics(circuit.observables)

        # Ensures that a combination with sample does not put
        # expvals and vars in superfluous arrays
        all_sampled = all(obs.return_type is Sample for obs in circuit.observables)
        if circuit.is_sampled and not all_sampled:
            return self._asarray(results, dtype="object")

        return self._asarray(results)

    @abc.abstractmethod
    def apply(self, operations, **kwargs):
        """Apply quantum operations, rotate the circuit into the measurement
        basis, and compile and execute the quantum circuit.

        This method recieves a list of quantum operations queued by the QNode,
        and should be responsible for:

        * Constructing the quantum program
        * (Optional) Rotating the quantum circuit using the rotation
          operations provided. This diagonalizes the circuit so that arbitrary
          observables can be measured in the computational basis.
        * Compile the circuit
        * Execute the quantum circuit

        Both arguments are provided as lists of PennyLane :class:`~.Operation`
        instances. Useful properties include :attr:`~.Operation.name`,
        :attr:`~.Operation.wires`, and :attr:`~.Operation.parameters`,
        and :attr:`~.Operation.inverse`:

        >>> op = qml.RX(0.2, wires=[0])
        >>> op.name # returns the operation name
        "RX"
        >>> op.wires # returns a list of wires
        [0]
        >>> op.parameters # returns a list of parameters
        [0.2]
        >>> op.inverse # check if the operation should be inverted
        False
        >>> op = qml.RX(0.2, wires=[0]).inv
        >>> op.inverse
        True

        Args:
            operations (list[~.Operation]): operations to apply to the device

        Keyword args:
            rotations (list[~.Operation]): operations that rotate the circuit
                pre-measurement into the eigenbasis of the observables.
            hash (int): the hash value of the circuit constructed by `CircuitGraph.hash`
        """

    @staticmethod
    def active_wires(operators):
        """Returns the wires acted on by a set of operators.

        Args:
            operators (list[~.Operation]): operators for which
                we are gathering the active wires

        Returns:
            set[int]: the set of wires activated by the specified operators
        """
        wires = []
        for op in operators:
            wires.extend(op.wires)

        return set(wires)

    def statistics(self, observables):
        """Process measurement results from circuit execution and return statistics.

        This includes returning expectation values, variance, samples and probabilities.

        Args:
            observables (List[:class:`Observable`]): the observables to be measured

        Raises:
            QuantumFunctionError: if the value of :attr:`~.Observable.return_type` is not supported

        Returns:
            Union[float, List[float]]: the corresponding statistics
        """
        results = []

        for obs in observables:
            # Pass instances directly
            if obs.return_type is Expectation:
                results.append(self.expval(obs))

            elif obs.return_type is Variance:
                results.append(self.var(obs))

            elif obs.return_type is Sample:
                results.append(np.array(self.sample(obs)))

            elif obs.return_type is Probability:
                results.append(self.probability(wires=obs.wires))

            elif obs.return_type is not None:
                raise QuantumFunctionError(
                    "Unsupported return type specified for observable {}".format(obs.name)
                )

        return results

    def generate_samples(self):
        r"""Returns the computational basis samples generated for all wires.

        Note that PennyLane uses the convention :math:`|q_0,q_1,\dots,q_{N-1}\rangle` where
        :math:`q_0` is the most significant bit.

        .. warning::

            This method should be overwritten on devices that
            generate their own computational basis samples, with the resulting
            computational basis samples stored as ``self._samples``.

        Returns:
             array[complex]: array of samples in the shape ``(dev.shots, dev.num_wires)``
        """
        number_of_states = 2 ** self.num_wires

        rotated_prob = self.analytic_probability()

        samples = self.sample_basis_states(number_of_states, rotated_prob)
        return QubitDevice.states_to_binary(samples, self.num_wires)

    def sample_basis_states(self, number_of_states, state_probability):
        """Sample from the computational basis states based on the state
        probability.

        This is an auxiliary method to the generate_samples method.

        Args:
            number_of_states (int): the number of basis states to sample from

        Returns:
            List[int]: the sampled basis states
        """
        basis_states = np.arange(number_of_states)
        return np.random.choice(basis_states, self.shots, p=state_probability)

    @staticmethod
    def states_to_binary(samples, num_wires):
        """Convert basis states from base 10 to binary representation.

        This is an auxiliary method to the generate_samples method.

        Args:
            samples (List[int]): samples of basis states in base 10 representation
            number_of_states (int): the number of basis states to sample from

        Returns:
            List[int]: basis states in binary representation
        """
        powers_of_two = 1 << np.arange(num_wires)
        states_sampled_base_ten = samples[:, None] & powers_of_two
        return (states_sampled_base_ten > 0).astype(int)[:, ::-1]

    @property
    def circuit_hash(self):
        """The hash of the circuit upon the last execution.

        This can be used by devices in :meth:`~.apply` for parametric compilation.
        """
        return self._circuit_hash

    @property
    def state(self):
        """Returns the state vector of the circuit prior to measurement.

        .. note::

            Only state vector simulators support this property. Please see the
            plugin documentation for more details.
        """
        raise NotImplementedError

    def analytic_probability(self, wires=None):
        r"""Return the (marginal) probability of each computational basis
        state from the last run of the device.

        PennyLane uses the convention
        :math:`|q_0,q_1,\dots,q_{N-1}\rangle` where :math:`q_0` is the most
        significant bit.

        If no wires are specified, then all the basis states representable by
        the device are considered and no marginalization takes place.

        .. note::

            :meth:`marginal_prob` may be used as a utility method
            to calculate the marginal probability distribution.

        Args:
            wires (Sequence[int]): Sequence of wires to return
                marginal probabilities for. Wires not provided
                are traced out of the system.

        Returns:
            List[float]: list of the probabilities
        """
        raise NotImplementedError

    def estimate_probability(self, wires=None):
        """Return the estimated probability of each computational basis state
        using the generated samples.

        Args:
            wires (Sequence[int]): Sequence of wires to return
                marginal probabilities for. Wires not provided
                are traced out of the system.

        Returns:
            List[float]: list of the probabilities
        """
        # consider only the requested wires
        wires = np.hstack(wires)

        samples = self._samples[:, np.array(wires)]

        # convert samples from a list of 0, 1 integers, to base 10 representation
        unraveled_indices = [2] * len(wires)
        indices = np.ravel_multi_index(samples.T, unraveled_indices)

        # count the basis state occurrences, and construct the probability vector
        basis_states, counts = np.unique(indices, return_counts=True)
        prob = np.zeros([2 ** len(wires)], dtype=np.float64)
        prob[basis_states] = counts / self.shots
        return prob

    def probability(self, wires=None):
        """Return either the analytic probability or estimated probability of
        each computational basis state.

        If no :attr:`~.analytic` attributes exists for the device, then return the
        estimated probability.

        Args:
            wires (Sequence[int]): Sequence of wires to return
                marginal probabilities for. Wires not provided
                are traced out of the system.

        Returns:
            List[float]: list of the probabilities
        """
        wires = wires or range(self.num_wires)

        if hasattr(self, "analytic") and self.analytic:
            return self.analytic_probability(wires=wires)

        return self.estimate_probability(wires=wires)

    def marginal_prob(self, prob, wires=None):
        r"""Return the marginal probability of the computational basis
        states by summing the probabiliites on the non-specified wires.

        If no wires are specified, then all the basis states representable by
        the device are considered and no marginalization takes place.

        .. note::

            If the provided wires are not strictly increasing, the returned marginal
            probabilities take this permuation into account.

            For example, if ``wires=[2, 0]``, then the returned marginal
            probability vector will take this 'reversal' of the two wires
            into account:

            .. math::

                \mathbb{P}^{(2, 0)} = \[ |00\rangle, |10\rangle, |01\rangle, |11\rangle\]

        Args:
            prob: The probabilities to return the marginal probabilities
                for
            wires (Sequence[int]): Sequence of wires to return
                marginal probabilities for. Wires not provided
                are traced out of the system.

        Returns:
            array[float]: array of the resulting marginal probabilities.
        """
        if wires is None:
            # no need to marginalize
            return prob

        wires = np.hstack(wires)

        # determine which wires are to be summed over
        inactive_wires = list(set(range(self.num_wires)) - set(wires))

        # reshape the probability so that each axis corresponds to a wire
        prob = prob.reshape([2] * self.num_wires)

        # sum over all inactive wires
        prob = np.apply_over_axes(np.sum, prob, inactive_wires).flatten()

        # The wires provided might not be in consecutive order (i.e., wires might be [2, 0]).
        # If this is the case, we must permute the marginalized probability so that
        # it corresponds to the orders of the wires passed.
        basis_states = np.array(list(itertools.product([0, 1], repeat=len(wires))))
        perm = np.ravel_multi_index(
            basis_states[:, np.argsort(np.argsort(wires))].T, [2] * len(wires)
        )
        return prob[perm]

    def expval(self, observable):
        wires = observable.wires

        if self.analytic:
            # exact expectation value
            eigvals = observable.eigvals
            prob = self.probability(wires=wires)
            return (eigvals @ prob).real

        # estimate the ev
        return np.mean(self.sample(observable))

    def var(self, observable):
        wires = observable.wires

        if self.analytic:
            # exact variance value
            eigvals = observable.eigvals
            prob = self.probability(wires=wires)
            return (eigvals ** 2) @ prob - (eigvals @ prob).real ** 2

        # estimate the variance
        return np.var(self.sample(observable))

    def sample(self, observable):
        wires = observable.wires
        name = observable.name

        if isinstance(name, str) and name in {"PauliX", "PauliY", "PauliZ", "Hadamard"}:
            # Process samples for observables with eigenvalues {1, -1}
            return 1 - 2 * self._samples[:, wires[0]]

        # Replace the basis state in the computational basis with the correct eigenvalue.
        # Extract only the columns of the basis samples required based on ``wires``.
        wires = np.hstack(wires)
        samples = self._samples[:, np.array(wires)]
        unraveled_indices = [2] * len(wires)
        indices = np.ravel_multi_index(samples.T, unraveled_indices)
        return observable.eigvals[indices]<|MERGE_RESOLUTION|>--- conflicted
+++ resolved
@@ -36,16 +36,10 @@
     * :meth:`~.apply`: append circuit operations, compile the circuit (if applicable),
       and perform the quantum computation.
 
-<<<<<<< HEAD
-    Devices that generate their own samples (such as hardware) may optionally overwrite
-    :meth:`~.probability`, which otherwise automatically computes the probabilities from the
-    generated samples, and **must** overwrite the following method:
-=======
     Devices that generate their own samples (such as hardware) may optionally
     overwrite :meth:`~.probabilty`. This method otherwise automatically
     computes the probabilities from the generated samples, and **must**
     overwrite the following method:
->>>>>>> 7664a34a
 
     * :meth:`~.generate_samples`: Generate samples from the device from the
       exact or approximate probability distribution.
