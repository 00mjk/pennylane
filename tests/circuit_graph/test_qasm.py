# Copyright 2018-2020 Xanadu Quantum Technologies Inc.

# Licensed under the Apache License, Version 2.0 (the "License");
# you may not use this file except in compliance with the License.
# You may obtain a copy of the License at

#     http://www.apache.org/licenses/LICENSE-2.0

# Unless required by applicable law or agreed to in writing, software
# distributed under the License is distributed on an "AS IS" BASIS,
# WITHOUT WARRANTIES OR CONDITIONS OF ANY KIND, either express or implied.
# See the License for the specific language governing permissions and
# limitations under the License.
"""
Unit tests for the :mod:`pennylane.circuit_graph.to_openqasm()` method.
"""
# pylint: disable=no-self-use,too-many-arguments,protected-access
from textwrap import dedent

import numpy as np
import pytest

import pennylane as qml
from pennylane import CircuitGraph
from pennylane.wires import Wires


class TestToQasmUnitTests:
    """Unit tests for the to_openqasm() method"""

    def test_empty_circuit(self):
        """Test that an empty circuit graph is properly
        serialized into an empty QASM program."""
        circuit = CircuitGraph([], {})
        res = circuit.to_openqasm()
        expected = 'OPENQASM 2.0;\ninclude "qelib1.inc";\n'
        assert res == expected

    def test_native_qasm_gates(self):
        """Test that a circuit containing solely native QASM
        gates is properly serialized."""
        ops = [
            qml.RX(0.43, wires=0),
            qml.RY(0.35, wires=1),
            qml.RZ(0.35, wires=2),
            qml.CNOT(wires=[0, 1]),
            qml.Hadamard(wires=2),
            qml.CNOT(wires=[2, 0]),
            qml.PauliX(wires=1),
        ]

        circuit = CircuitGraph(ops, {})
        res = circuit.to_openqasm()

        expected = dedent(
            """\
            OPENQASM 2.0;
            include "qelib1.inc";
            qreg q[3];
            creg c[3];
            rx(0.43) q[0];
            ry(0.35) q[1];
            rz(0.35) q[2];
            cx q[0],q[1];
            h q[2];
            cx q[2],q[0];
            x q[1];
            measure q[0] -> c[0];
            measure q[1] -> c[1];
            measure q[2] -> c[2];
            """
        )

        assert res == expected

    def test_native_inverse_gates(self):
        """Test that a circuit containing inverse gates that are supported
        natively by QASM, such as sdg, are correctly serialized."""
        ops = [
            qml.S(wires=0),
            qml.S(wires=0).inv(),
            qml.T(wires=0),
            qml.T(wires=0).inv(),
        ]

        circuit = CircuitGraph(ops, {})
        res = circuit.to_openqasm()

        expected = dedent(
            """\
            OPENQASM 2.0;
            include "qelib1.inc";
            qreg q[1];
            creg c[1];
            s q[0];
            sdg q[0];
            t q[0];
            tdg q[0];
            measure q[0] -> c[0];
            """
        )

        assert res == expected

    def test_unused_wires(self):
        """Test that unused wires are correctly taken into account"""
        ops = [
            qml.Hadamard(wires=4),
            qml.CNOT(wires=[1, 0]),
        ]

        circuit = CircuitGraph(ops, {})
        res = circuit.to_openqasm()

        expected = dedent(
            """\
            OPENQASM 2.0;
            include "qelib1.inc";
            qreg q[5];
            creg c[5];
            h q[4];
            cx q[1],q[0];
            measure q[0] -> c[0];
            measure q[1] -> c[1];
            measure q[2] -> c[2];
            measure q[3] -> c[3];
            measure q[4] -> c[4];
            """
        )

        assert res == expected

    def test_rotation_gate_decomposition(self):
        """Test that gates not natively supported by QASM, such as the
        rotation gate, are correctly decomposed and serialized."""
        ops1 = [qml.Rot(0.3, 0.1, 0.2, wires=1)]
        circuit1 = CircuitGraph(ops1, {})
        qasm1 = circuit1.to_openqasm()

        ops2 = qml.Rot.decomposition(0.3, 0.1, 0.2, wires=1)
        circuit2 = CircuitGraph(ops2, {})
        qasm2 = circuit2.to_openqasm()

        expected = dedent(
            """\
            OPENQASM 2.0;
            include "qelib1.inc";
            qreg q[2];
            creg c[2];
            rz(0.3) q[1];
            ry(0.1) q[1];
            rz(0.2) q[1];
            measure q[0] -> c[0];
            measure q[1] -> c[1];
            """
        )

        assert qasm1 == expected
        assert qasm1 == qasm2

    def test_state_initialization_decomposition(self):
        """Test that the Mottonen state prepration decomposition
        is correctly applied."""
        psi = np.array([1, -1, -1, 1]) / np.sqrt(4)

        ops1 = [qml.QubitStateVector(psi, wires=[0, 1])]
        circuit1 = CircuitGraph(ops1, {})
        qasm1 = circuit1.to_openqasm()

        ops2 = qml.QubitStateVector.decomposition(psi, wires=[0, 1])
        circuit2 = CircuitGraph(ops2, {})
        qasm2 = circuit2.to_openqasm()

        expected = dedent(
            """\
            OPENQASM 2.0;
            include "qelib1.inc";
            qreg q[2];
            creg c[2];
            ry(1.5707963267948968) q[1];
            ry(1.5707963267948963) q[0];
            cx q[1],q[0];
            ry(0.0) q[0];
            cx q[1],q[0];
            rz(0.0) q[0];
            cx q[1],q[0];
            rz(3.141592653589793) q[0];
            cx q[1],q[0];
            measure q[0] -> c[0];
            measure q[1] -> c[1];
            """
        )

        assert qasm1 == expected
        assert qasm1 == qasm2

    def test_basis_state_initialization_decomposition(self):
        """Test that the basis state preparation decomposition

        is correctly applied."""
        basis_state = np.array([1, 0, 1, 1])

        ops1 = [qml.BasisState(basis_state, wires=[0, 1, 2, 3])]
        circuit1 = CircuitGraph(ops1, {})
        qasm1 = circuit1.to_openqasm()

        ops2 = qml.BasisState.decomposition(basis_state, wires=[0, 1, 2, 3])
        circuit2 = CircuitGraph(ops2, {})
        qasm2 = circuit2.to_openqasm()

        expected = dedent(
            """\
            OPENQASM 2.0;
            include "qelib1.inc";
            qreg q[4];
            creg c[4];
            x q[0];
            x q[2];
            x q[3];
            measure q[0] -> c[0];
            measure q[1] -> c[1];
            measure q[2] -> c[2];
            measure q[3] -> c[3];
            """
        )

        assert qasm1 == expected
        assert qasm1 == qasm2

    def test_unsupported_gate(self):
        """Test an exception is raised if an unsupported operation is
        applied."""
        U = np.array([[1, 1], [1, -1]]) / np.sqrt(2)
        ops = [qml.S(wires=0), qml.QubitUnitary(U, wires=[0, 1])]

        circuit = CircuitGraph(ops, {})

        with pytest.raises(
            qml.DeviceError, match="Gate QubitUnitary not supported on device QASM serializer"
        ):
            res = circuit.to_openqasm()

    def test_rotations(self):
        """Test that observable rotations are correctly applied."""
        ops = [
            qml.Hadamard(wires=0),
            qml.CNOT(wires=[0, 1]),
            qml.expval(qml.PauliX(0)),
            qml.expval(qml.PauliZ(1)),
            qml.expval(qml.Hadamard(2)),
        ]

        circuit = CircuitGraph(ops, {})
        res = circuit.to_openqasm()

        expected = dedent(
            """\
            OPENQASM 2.0;
            include "qelib1.inc";
            qreg q[3];
            creg c[3];
            h q[0];
            cx q[0],q[1];
            h q[0];
            ry(-0.7853981633974483) q[2];
            measure q[0] -> c[0];
            measure q[1] -> c[1];
            measure q[2] -> c[2];
            """
        )

        assert res == expected

        ops2 = circuit.operations + circuit.diagonalizing_gates
        circuit2 = CircuitGraph(ops2, {})
        qasm2 = circuit2.to_openqasm()

        assert res == qasm2


class TestQNodeQasmIntegrationTests:
    """Test that the QASM serialization works correctly
    when circuits are created via QNodes."""

    def test_empty_circuit(self):
        """Test that an empty QNode is properly
        serialized into an empty QASM program."""
        dev = qml.device("default.qubit", wires=1)

        @qml.qnode(dev)
        def qnode():
            return qml.expval(qml.PauliZ(0))

        # construct the qnode circuit
        qnode()

        res = qnode.circuit.to_openqasm()
        expected = dedent(
            """\
            OPENQASM 2.0;
            include "qelib1.inc";
            qreg q[1];
            creg c[1];
            measure q[0] -> c[0];
            """
        )
        assert res == expected

    def test_native_qasm_gates(self):
        """Test that a QNode containing solely native QASM
        gates is properly serialized."""
        dev = qml.device("default.qubit", wires=3)

        @qml.qnode(dev)
        def qnode():
            qml.RX(0.43, wires=0)
            qml.RY(0.35, wires=1)
            qml.RZ(0.35, wires=2)
            qml.CNOT(wires=[0, 1])
            qml.Hadamard(wires=2)
            qml.CNOT(wires=[2, 0])
            qml.PauliX(wires=1)
            return qml.expval(qml.PauliZ(0))

        # construct the qnode circuit
        qnode()
        res = qnode.circuit.to_openqasm()

        expected = dedent(
            """\
            OPENQASM 2.0;
            include "qelib1.inc";
            qreg q[3];
            creg c[3];
            rx(0.43) q[0];
            ry(0.35) q[1];
            rz(0.35) q[2];
            cx q[0],q[1];
            h q[2];
            cx q[2],q[0];
            x q[1];
            measure q[0] -> c[0];
            measure q[1] -> c[1];
            measure q[2] -> c[2];
            """
        )

        assert res == expected

    def test_parametrized_native_qasm_gates(self):
        """Test that a QNode containing solely native QASM
        gates, as well as input parameters, is properly serialized.
        In addition, double check the serialization changes as parameters
        are changed."""
        dev = qml.device("default.qubit", wires=3)

        @qml.qnode(dev)
        def qnode(x, y):
            qml.RX(x, wires=0)
            qml.RY(y[0], wires=1)
            qml.RZ(y[1], wires=2)
            qml.CNOT(wires=[0, 1])
            qml.Hadamard(wires=2)
            qml.CNOT(wires=[2, 0])
            qml.PauliX(wires=1)
            return qml.expval(qml.PauliZ(0))

        # execute the QNode with parameters, and serialize
        params = np.array([0.5, [0.2, 0.1]])
        qnode(*params)

        expected = dedent(
            """\
            OPENQASM 2.0;
            include "qelib1.inc";
            qreg q[3];
            creg c[3];
            rx(0.5) q[0];
            ry(0.2) q[1];
            rz(0.1) q[2];
            cx q[0],q[1];
            h q[2];
            cx q[2],q[0];
            x q[1];
            measure q[0] -> c[0];
            measure q[1] -> c[1];
            measure q[2] -> c[2];
            """
        )

        res = qnode.circuit.to_openqasm()
        assert res == expected

        # execute the QNode with new parameters, and serialize again
        params = np.array([0.1, [0.3, 0.2]])
        qnode(*params)

        expected = dedent(
            """\
            OPENQASM 2.0;
            include "qelib1.inc";
            qreg q[3];
            creg c[3];
            rx(0.1) q[0];
            ry(0.3) q[1];
            rz(0.2) q[2];
            cx q[0],q[1];
            h q[2];
            cx q[2],q[0];
            x q[1];
            measure q[0] -> c[0];
            measure q[1] -> c[1];
            measure q[2] -> c[2];
            """
        )

        res = qnode.circuit.to_openqasm()
        assert res == expected

    def test_native_inverse_gates(self):
        """Test that a QNode containing inverse gates that are supported
        natively by QASM, such as sdg, are correctly serialized."""
        dev = qml.device("default.qubit", wires=1)

        @qml.qnode(dev)
        def qnode():
            qml.S(wires=0)
            qml.S(wires=0).inv()
            qml.T(wires=0)
            qml.T(wires=0).inv()
            return qml.expval(qml.PauliZ(0))

        # construct the qnode circuit
        qnode()
        res = qnode.circuit.to_openqasm()

        expected = dedent(
            """\
            OPENQASM 2.0;
            include "qelib1.inc";
            qreg q[1];
            creg c[1];
            s q[0];
            sdg q[0];
            t q[0];
            tdg q[0];
            measure q[0] -> c[0];
            """
        )

        assert res == expected

    def test_unused_wires(self):
        """Test that unused wires are correctly taken into account"""
        dev = qml.device("default.qubit", wires=5)

        @qml.qnode(dev)
        def qnode():
            qml.Hadamard(wires=4)
            qml.CNOT(wires=[1, 0])
            return qml.expval(qml.PauliZ(0))

        # construct the qnode circuit
        qnode()
        res = qnode.circuit.to_openqasm()

        expected = dedent(
            """\
            OPENQASM 2.0;
            include "qelib1.inc";
            qreg q[5];
            creg c[5];
            h q[4];
            cx q[1],q[0];
            measure q[0] -> c[0];
            measure q[1] -> c[1];
            measure q[2] -> c[2];
            measure q[3] -> c[3];
            measure q[4] -> c[4];
            """
        )

        assert res == expected

    def test_rotation_gate_decomposition(self):
        """Test that gates not natively supported by QASM, such as the
        rotation gate, are correctly decomposed and serialized."""
        dev = qml.device("default.qubit", wires=2)

        @qml.qnode(dev)
        def qnode():
            qml.Rot(0.3, 0.1, 0.2, wires=1)
            return qml.expval(qml.PauliZ(0))

        # construct the qnode circuit
        qnode()
        res = qnode.circuit.to_openqasm()

        expected = dedent(
            """\
            OPENQASM 2.0;
            include "qelib1.inc";
            qreg q[2];
            creg c[2];
            rz(0.3) q[1];
            ry(0.1) q[1];
            rz(0.2) q[1];
            measure q[0] -> c[0];
            measure q[1] -> c[1];
            """
        )

        assert res == expected

    def test_state_initialization_decomposition(self):
        """Test that the Mottonen state prepration decomposition
        is correctly applied."""
        dev = qml.device("default.qubit", wires=2)

        @qml.qnode(dev)
        def qnode(state=None):
            qml.QubitStateVector(state, wires=[0, 1])
            return qml.expval(qml.PauliZ(0))

        # construct the qnode circuit
        qnode(state=np.array([1, -1, -1, 1]) / np.sqrt(4))
        res = qnode.circuit.to_openqasm()

        expected = dedent(
            """\
            OPENQASM 2.0;
            include "qelib1.inc";
            qreg q[2];
            creg c[2];
            ry(1.5707963267948968) q[1];
            ry(1.5707963267948963) q[0];
            cx q[1],q[0];
            ry(0.0) q[0];
            cx q[1],q[0];
            rz(0.0) q[0];
            cx q[1],q[0];
            rz(3.141592653589793) q[0];
            cx q[1],q[0];
            measure q[0] -> c[0];
            measure q[1] -> c[1];
            """
        )

        assert res == expected

    def test_basis_state_initialization_decomposition(self):
        """Test that the basis state prepration decomposition
        is correctly applied."""
        dev = qml.device("default.qubit", wires=4)

        @qml.qnode(dev)
        def qnode(state=None):
            qml.BasisState(state, wires=[0, 1, 2, 3])
            return qml.expval(qml.PauliZ(0))

        # construct the qnode circuit
        qnode(state=np.array([1, 0, 1, 1]))
        res = qnode.circuit.to_openqasm()

        expected = dedent(
            """\
            OPENQASM 2.0;
            include "qelib1.inc";
            qreg q[4];
            creg c[4];
            x q[0];
            x q[2];
            x q[3];
            measure q[0] -> c[0];
            measure q[1] -> c[1];
            measure q[2] -> c[2];
            measure q[3] -> c[3];
            """
        )

        assert res == expected

    def test_unsupported_gate(self):
        """Test an exception is raised if an unsupported operation is
        applied."""
        U = np.array([[1, 1], [1, -1]]) / np.sqrt(2)
        dev = qml.device("default.qubit", wires=1)

        @qml.qnode(dev)
        def qnode():
            qml.S(wires=0)
            qml.QubitUnitary(U, wires=0)
            return qml.expval(qml.PauliZ(0))

        qnode()

        with pytest.raises(
            qml.DeviceError, match="Gate QubitUnitary not supported on device QASM serializer"
        ):
            qnode.circuit.to_openqasm()

    def test_rotations(self):
        """Test that observable rotations are correctly applied."""
        dev = qml.device("default.qubit", wires=3)

        @qml.qnode(dev)
        def qnode():
            qml.Hadamard(wires=0)
            qml.CNOT(wires=[0, 1])
            return [
                qml.expval(qml.PauliX(0)),
                qml.expval(qml.PauliZ(1)),
                qml.expval(qml.Hadamard(2)),
            ]

        qnode()
        res = qnode.circuit.to_openqasm()

        expected = dedent(
            """\
            OPENQASM 2.0;
            include "qelib1.inc";
            qreg q[3];
            creg c[3];
            h q[0];
            cx q[0],q[1];
            h q[0];
            ry(-0.7853981633974483) q[2];
            measure q[0] -> c[0];
            measure q[1] -> c[1];
            measure q[2] -> c[2];
            """
        )

        assert res == expected


class TestQASMConformanceTests:
    """Conformance tests to ensure that the CircuitGraph
    serialized QASM conforms to the QASM standard as implemented
    by Qiskit. Note that this test class requires Qiskit and
    PennyLane-Qiskit as a dependency."""


    @pytest.fixture
    def check_dependencies(self):
        self.qiskit = pytest.importorskip("qiskit", minversion="0.14.1")
        pl_qiskit = pytest.importorskip("pennylane_qiskit")

    def test_agrees_qiskit_plugin(self, check_dependencies):
        """Test that the QASM generated by the CircuitGraph agrees
        with the QASM generated by the PennyLane-Qiskit plugin."""
        dev = qml.device("qiskit.basicaer", wires=3)

        @qml.qnode(dev)
        def qnode(x):
            qml.Hadamard(wires=0)
            qml.RY(x[1], wires=0)
            qml.CNOT(wires=[0, 1])
            qml.RX(x[0], wires=1)
            return [
                qml.expval(qml.PauliX(0)),
                qml.expval(qml.PauliZ(1)),
                qml.expval(qml.Hadamard(2)),
            ]

        qnode([0.1, 0.2])
        res = qnode.circuit.to_openqasm()

        # Note: Qiskit hardcodes in pi as a QASM constant.
        # Here, we replace it with its numerical value.
        expected = dev._circuit.qasm().replace("pi/4", str(np.pi / 4))

        assert res == expected

    def test_basis_state_agrees_qiskit_plugin(self, check_dependencies):
        """Test that the basis state prepration QASM agrees
        with that generated by the PennyLane-Qiskit plugin. This is
        a useful test to ensure that we are using the correct qubit
        ordering convention."""
        dev = qml.device("qiskit.basicaer", wires=4)

        @qml.qnode(dev)
        def qnode(state=None):
            qml.BasisState(state, wires=[0, 1, 2, 3])
            return qml.expval(qml.PauliZ(0))

        # construct the qnode circuit
        qnode(state=np.array([1, 0, 1, 1]))
        res = qnode.circuit.to_openqasm()
        expected = dev._circuit.qasm()

        assert res == expected

    def test_qiskit_load_generated_qasm(self, check_dependencies):
        """Test that the QASM generated by the CircuitGraph
        corresponds to valid QASM, that can be loaded by Qiskit."""
        dev = qml.device("default.qubit", wires=3)

        @qml.qnode(dev)
        def qnode(x):
            qml.Hadamard(wires=0)
            qml.RY(x[1], wires=0)
            qml.CNOT(wires=[0, 1])
            qml.RX(x[0], wires=1)
            return [
                qml.expval(qml.PauliX(0)),
                qml.expval(qml.PauliZ(1)),
                qml.expval(qml.Hadamard(2)),
            ]

        params = [0.1, 0.2]
        qnode(params)
        qasm = qnode.circuit.to_openqasm()
        qc = self.qiskit.QuantumCircuit.from_qasm_str(qasm)

        gates = [g for g, _, _ in qc.data]

        for idx, g in enumerate(gates):
            # attach a wires attribute to each gate, containing
            # a list of wire integers it acts on, so we can assert
            # correctness below.
            g.wires = [q.index for q in qc.data[idx][1]]

        # operations
        assert gates[0].name == "h"
<<<<<<< HEAD
        assert gates[0].wires == qml.wires.Wires([0])

        assert gates[1].name == "ry"
        assert gates[1].wires == qml.wires.Wires([0])
        assert gates[1].params == [params[1]]

        assert gates[2].name == "cx"
        assert gates[2].wires == qml.wires.Wires([0, 1])

        assert gates[4].name == "rx"
        assert gates[4].wires == qml.wires.Wires([1])
=======
        assert gates[0].wires == Wires([0])

        assert gates[1].name == "ry"
        assert gates[1].wires == Wires([0])
        assert gates[1].params == [params[1]]

        assert gates[2].name == "cx"
        assert gates[2].wires == Wires([0, 1])

        assert gates[4].name == "rx"
        assert gates[4].wires == Wires([1])
>>>>>>> e5aad50b
        assert gates[4].params == [params[0]]

        # rotations
        assert gates[3].name == "h"
<<<<<<< HEAD
        assert gates[3].wires == qml.wires.Wires([0])

        assert gates[5].name == "ry"
        assert gates[5].wires == qml.wires.Wires([2])
=======
        assert gates[3].wires == Wires([0])

        assert gates[5].name == "ry"
        assert gates[5].wires == Wires([2])
>>>>>>> e5aad50b
        assert gates[5].params == [-np.pi / 4]
<|MERGE_RESOLUTION|>--- conflicted
+++ resolved
@@ -1,767 +1,746 @@
-# Copyright 2018-2020 Xanadu Quantum Technologies Inc.
-
-# Licensed under the Apache License, Version 2.0 (the "License");
-# you may not use this file except in compliance with the License.
-# You may obtain a copy of the License at
-
-#     http://www.apache.org/licenses/LICENSE-2.0
-
-# Unless required by applicable law or agreed to in writing, software
-# distributed under the License is distributed on an "AS IS" BASIS,
-# WITHOUT WARRANTIES OR CONDITIONS OF ANY KIND, either express or implied.
-# See the License for the specific language governing permissions and
-# limitations under the License.
-"""
-Unit tests for the :mod:`pennylane.circuit_graph.to_openqasm()` method.
-"""
-# pylint: disable=no-self-use,too-many-arguments,protected-access
-from textwrap import dedent
-
-import numpy as np
-import pytest
-
-import pennylane as qml
-from pennylane import CircuitGraph
-from pennylane.wires import Wires
-
-
-class TestToQasmUnitTests:
-    """Unit tests for the to_openqasm() method"""
-
-    def test_empty_circuit(self):
-        """Test that an empty circuit graph is properly
-        serialized into an empty QASM program."""
-        circuit = CircuitGraph([], {})
-        res = circuit.to_openqasm()
-        expected = 'OPENQASM 2.0;\ninclude "qelib1.inc";\n'
-        assert res == expected
-
-    def test_native_qasm_gates(self):
-        """Test that a circuit containing solely native QASM
-        gates is properly serialized."""
-        ops = [
-            qml.RX(0.43, wires=0),
-            qml.RY(0.35, wires=1),
-            qml.RZ(0.35, wires=2),
-            qml.CNOT(wires=[0, 1]),
-            qml.Hadamard(wires=2),
-            qml.CNOT(wires=[2, 0]),
-            qml.PauliX(wires=1),
-        ]
-
-        circuit = CircuitGraph(ops, {})
-        res = circuit.to_openqasm()
-
-        expected = dedent(
-            """\
-            OPENQASM 2.0;
-            include "qelib1.inc";
-            qreg q[3];
-            creg c[3];
-            rx(0.43) q[0];
-            ry(0.35) q[1];
-            rz(0.35) q[2];
-            cx q[0],q[1];
-            h q[2];
-            cx q[2],q[0];
-            x q[1];
-            measure q[0] -> c[0];
-            measure q[1] -> c[1];
-            measure q[2] -> c[2];
-            """
-        )
-
-        assert res == expected
-
-    def test_native_inverse_gates(self):
-        """Test that a circuit containing inverse gates that are supported
-        natively by QASM, such as sdg, are correctly serialized."""
-        ops = [
-            qml.S(wires=0),
-            qml.S(wires=0).inv(),
-            qml.T(wires=0),
-            qml.T(wires=0).inv(),
-        ]
-
-        circuit = CircuitGraph(ops, {})
-        res = circuit.to_openqasm()
-
-        expected = dedent(
-            """\
-            OPENQASM 2.0;
-            include "qelib1.inc";
-            qreg q[1];
-            creg c[1];
-            s q[0];
-            sdg q[0];
-            t q[0];
-            tdg q[0];
-            measure q[0] -> c[0];
-            """
-        )
-
-        assert res == expected
-
-    def test_unused_wires(self):
-        """Test that unused wires are correctly taken into account"""
-        ops = [
-            qml.Hadamard(wires=4),
-            qml.CNOT(wires=[1, 0]),
-        ]
-
-        circuit = CircuitGraph(ops, {})
-        res = circuit.to_openqasm()
-
-        expected = dedent(
-            """\
-            OPENQASM 2.0;
-            include "qelib1.inc";
-            qreg q[5];
-            creg c[5];
-            h q[4];
-            cx q[1],q[0];
-            measure q[0] -> c[0];
-            measure q[1] -> c[1];
-            measure q[2] -> c[2];
-            measure q[3] -> c[3];
-            measure q[4] -> c[4];
-            """
-        )
-
-        assert res == expected
-
-    def test_rotation_gate_decomposition(self):
-        """Test that gates not natively supported by QASM, such as the
-        rotation gate, are correctly decomposed and serialized."""
-        ops1 = [qml.Rot(0.3, 0.1, 0.2, wires=1)]
-        circuit1 = CircuitGraph(ops1, {})
-        qasm1 = circuit1.to_openqasm()
-
-        ops2 = qml.Rot.decomposition(0.3, 0.1, 0.2, wires=1)
-        circuit2 = CircuitGraph(ops2, {})
-        qasm2 = circuit2.to_openqasm()
-
-        expected = dedent(
-            """\
-            OPENQASM 2.0;
-            include "qelib1.inc";
-            qreg q[2];
-            creg c[2];
-            rz(0.3) q[1];
-            ry(0.1) q[1];
-            rz(0.2) q[1];
-            measure q[0] -> c[0];
-            measure q[1] -> c[1];
-            """
-        )
-
-        assert qasm1 == expected
-        assert qasm1 == qasm2
-
-    def test_state_initialization_decomposition(self):
-        """Test that the Mottonen state prepration decomposition
-        is correctly applied."""
-        psi = np.array([1, -1, -1, 1]) / np.sqrt(4)
-
-        ops1 = [qml.QubitStateVector(psi, wires=[0, 1])]
-        circuit1 = CircuitGraph(ops1, {})
-        qasm1 = circuit1.to_openqasm()
-
-        ops2 = qml.QubitStateVector.decomposition(psi, wires=[0, 1])
-        circuit2 = CircuitGraph(ops2, {})
-        qasm2 = circuit2.to_openqasm()
-
-        expected = dedent(
-            """\
-            OPENQASM 2.0;
-            include "qelib1.inc";
-            qreg q[2];
-            creg c[2];
-            ry(1.5707963267948968) q[1];
-            ry(1.5707963267948963) q[0];
-            cx q[1],q[0];
-            ry(0.0) q[0];
-            cx q[1],q[0];
-            rz(0.0) q[0];
-            cx q[1],q[0];
-            rz(3.141592653589793) q[0];
-            cx q[1],q[0];
-            measure q[0] -> c[0];
-            measure q[1] -> c[1];
-            """
-        )
-
-        assert qasm1 == expected
-        assert qasm1 == qasm2
-
-    def test_basis_state_initialization_decomposition(self):
-        """Test that the basis state preparation decomposition
-
-        is correctly applied."""
-        basis_state = np.array([1, 0, 1, 1])
-
-        ops1 = [qml.BasisState(basis_state, wires=[0, 1, 2, 3])]
-        circuit1 = CircuitGraph(ops1, {})
-        qasm1 = circuit1.to_openqasm()
-
-        ops2 = qml.BasisState.decomposition(basis_state, wires=[0, 1, 2, 3])
-        circuit2 = CircuitGraph(ops2, {})
-        qasm2 = circuit2.to_openqasm()
-
-        expected = dedent(
-            """\
-            OPENQASM 2.0;
-            include "qelib1.inc";
-            qreg q[4];
-            creg c[4];
-            x q[0];
-            x q[2];
-            x q[3];
-            measure q[0] -> c[0];
-            measure q[1] -> c[1];
-            measure q[2] -> c[2];
-            measure q[3] -> c[3];
-            """
-        )
-
-        assert qasm1 == expected
-        assert qasm1 == qasm2
-
-    def test_unsupported_gate(self):
-        """Test an exception is raised if an unsupported operation is
-        applied."""
-        U = np.array([[1, 1], [1, -1]]) / np.sqrt(2)
-        ops = [qml.S(wires=0), qml.QubitUnitary(U, wires=[0, 1])]
-
-        circuit = CircuitGraph(ops, {})
-
-        with pytest.raises(
-            qml.DeviceError, match="Gate QubitUnitary not supported on device QASM serializer"
-        ):
-            res = circuit.to_openqasm()
-
-    def test_rotations(self):
-        """Test that observable rotations are correctly applied."""
-        ops = [
-            qml.Hadamard(wires=0),
-            qml.CNOT(wires=[0, 1]),
-            qml.expval(qml.PauliX(0)),
-            qml.expval(qml.PauliZ(1)),
-            qml.expval(qml.Hadamard(2)),
-        ]
-
-        circuit = CircuitGraph(ops, {})
-        res = circuit.to_openqasm()
-
-        expected = dedent(
-            """\
-            OPENQASM 2.0;
-            include "qelib1.inc";
-            qreg q[3];
-            creg c[3];
-            h q[0];
-            cx q[0],q[1];
-            h q[0];
-            ry(-0.7853981633974483) q[2];
-            measure q[0] -> c[0];
-            measure q[1] -> c[1];
-            measure q[2] -> c[2];
-            """
-        )
-
-        assert res == expected
-
-        ops2 = circuit.operations + circuit.diagonalizing_gates
-        circuit2 = CircuitGraph(ops2, {})
-        qasm2 = circuit2.to_openqasm()
-
-        assert res == qasm2
-
-
-class TestQNodeQasmIntegrationTests:
-    """Test that the QASM serialization works correctly
-    when circuits are created via QNodes."""
-
-    def test_empty_circuit(self):
-        """Test that an empty QNode is properly
-        serialized into an empty QASM program."""
-        dev = qml.device("default.qubit", wires=1)
-
-        @qml.qnode(dev)
-        def qnode():
-            return qml.expval(qml.PauliZ(0))
-
-        # construct the qnode circuit
-        qnode()
-
-        res = qnode.circuit.to_openqasm()
-        expected = dedent(
-            """\
-            OPENQASM 2.0;
-            include "qelib1.inc";
-            qreg q[1];
-            creg c[1];
-            measure q[0] -> c[0];
-            """
-        )
-        assert res == expected
-
-    def test_native_qasm_gates(self):
-        """Test that a QNode containing solely native QASM
-        gates is properly serialized."""
-        dev = qml.device("default.qubit", wires=3)
-
-        @qml.qnode(dev)
-        def qnode():
-            qml.RX(0.43, wires=0)
-            qml.RY(0.35, wires=1)
-            qml.RZ(0.35, wires=2)
-            qml.CNOT(wires=[0, 1])
-            qml.Hadamard(wires=2)
-            qml.CNOT(wires=[2, 0])
-            qml.PauliX(wires=1)
-            return qml.expval(qml.PauliZ(0))
-
-        # construct the qnode circuit
-        qnode()
-        res = qnode.circuit.to_openqasm()
-
-        expected = dedent(
-            """\
-            OPENQASM 2.0;
-            include "qelib1.inc";
-            qreg q[3];
-            creg c[3];
-            rx(0.43) q[0];
-            ry(0.35) q[1];
-            rz(0.35) q[2];
-            cx q[0],q[1];
-            h q[2];
-            cx q[2],q[0];
-            x q[1];
-            measure q[0] -> c[0];
-            measure q[1] -> c[1];
-            measure q[2] -> c[2];
-            """
-        )
-
-        assert res == expected
-
-    def test_parametrized_native_qasm_gates(self):
-        """Test that a QNode containing solely native QASM
-        gates, as well as input parameters, is properly serialized.
-        In addition, double check the serialization changes as parameters
-        are changed."""
-        dev = qml.device("default.qubit", wires=3)
-
-        @qml.qnode(dev)
-        def qnode(x, y):
-            qml.RX(x, wires=0)
-            qml.RY(y[0], wires=1)
-            qml.RZ(y[1], wires=2)
-            qml.CNOT(wires=[0, 1])
-            qml.Hadamard(wires=2)
-            qml.CNOT(wires=[2, 0])
-            qml.PauliX(wires=1)
-            return qml.expval(qml.PauliZ(0))
-
-        # execute the QNode with parameters, and serialize
-        params = np.array([0.5, [0.2, 0.1]])
-        qnode(*params)
-
-        expected = dedent(
-            """\
-            OPENQASM 2.0;
-            include "qelib1.inc";
-            qreg q[3];
-            creg c[3];
-            rx(0.5) q[0];
-            ry(0.2) q[1];
-            rz(0.1) q[2];
-            cx q[0],q[1];
-            h q[2];
-            cx q[2],q[0];
-            x q[1];
-            measure q[0] -> c[0];
-            measure q[1] -> c[1];
-            measure q[2] -> c[2];
-            """
-        )
-
-        res = qnode.circuit.to_openqasm()
-        assert res == expected
-
-        # execute the QNode with new parameters, and serialize again
-        params = np.array([0.1, [0.3, 0.2]])
-        qnode(*params)
-
-        expected = dedent(
-            """\
-            OPENQASM 2.0;
-            include "qelib1.inc";
-            qreg q[3];
-            creg c[3];
-            rx(0.1) q[0];
-            ry(0.3) q[1];
-            rz(0.2) q[2];
-            cx q[0],q[1];
-            h q[2];
-            cx q[2],q[0];
-            x q[1];
-            measure q[0] -> c[0];
-            measure q[1] -> c[1];
-            measure q[2] -> c[2];
-            """
-        )
-
-        res = qnode.circuit.to_openqasm()
-        assert res == expected
-
-    def test_native_inverse_gates(self):
-        """Test that a QNode containing inverse gates that are supported
-        natively by QASM, such as sdg, are correctly serialized."""
-        dev = qml.device("default.qubit", wires=1)
-
-        @qml.qnode(dev)
-        def qnode():
-            qml.S(wires=0)
-            qml.S(wires=0).inv()
-            qml.T(wires=0)
-            qml.T(wires=0).inv()
-            return qml.expval(qml.PauliZ(0))
-
-        # construct the qnode circuit
-        qnode()
-        res = qnode.circuit.to_openqasm()
-
-        expected = dedent(
-            """\
-            OPENQASM 2.0;
-            include "qelib1.inc";
-            qreg q[1];
-            creg c[1];
-            s q[0];
-            sdg q[0];
-            t q[0];
-            tdg q[0];
-            measure q[0] -> c[0];
-            """
-        )
-
-        assert res == expected
-
-    def test_unused_wires(self):
-        """Test that unused wires are correctly taken into account"""
-        dev = qml.device("default.qubit", wires=5)
-
-        @qml.qnode(dev)
-        def qnode():
-            qml.Hadamard(wires=4)
-            qml.CNOT(wires=[1, 0])
-            return qml.expval(qml.PauliZ(0))
-
-        # construct the qnode circuit
-        qnode()
-        res = qnode.circuit.to_openqasm()
-
-        expected = dedent(
-            """\
-            OPENQASM 2.0;
-            include "qelib1.inc";
-            qreg q[5];
-            creg c[5];
-            h q[4];
-            cx q[1],q[0];
-            measure q[0] -> c[0];
-            measure q[1] -> c[1];
-            measure q[2] -> c[2];
-            measure q[3] -> c[3];
-            measure q[4] -> c[4];
-            """
-        )
-
-        assert res == expected
-
-    def test_rotation_gate_decomposition(self):
-        """Test that gates not natively supported by QASM, such as the
-        rotation gate, are correctly decomposed and serialized."""
-        dev = qml.device("default.qubit", wires=2)
-
-        @qml.qnode(dev)
-        def qnode():
-            qml.Rot(0.3, 0.1, 0.2, wires=1)
-            return qml.expval(qml.PauliZ(0))
-
-        # construct the qnode circuit
-        qnode()
-        res = qnode.circuit.to_openqasm()
-
-        expected = dedent(
-            """\
-            OPENQASM 2.0;
-            include "qelib1.inc";
-            qreg q[2];
-            creg c[2];
-            rz(0.3) q[1];
-            ry(0.1) q[1];
-            rz(0.2) q[1];
-            measure q[0] -> c[0];
-            measure q[1] -> c[1];
-            """
-        )
-
-        assert res == expected
-
-    def test_state_initialization_decomposition(self):
-        """Test that the Mottonen state prepration decomposition
-        is correctly applied."""
-        dev = qml.device("default.qubit", wires=2)
-
-        @qml.qnode(dev)
-        def qnode(state=None):
-            qml.QubitStateVector(state, wires=[0, 1])
-            return qml.expval(qml.PauliZ(0))
-
-        # construct the qnode circuit
-        qnode(state=np.array([1, -1, -1, 1]) / np.sqrt(4))
-        res = qnode.circuit.to_openqasm()
-
-        expected = dedent(
-            """\
-            OPENQASM 2.0;
-            include "qelib1.inc";
-            qreg q[2];
-            creg c[2];
-            ry(1.5707963267948968) q[1];
-            ry(1.5707963267948963) q[0];
-            cx q[1],q[0];
-            ry(0.0) q[0];
-            cx q[1],q[0];
-            rz(0.0) q[0];
-            cx q[1],q[0];
-            rz(3.141592653589793) q[0];
-            cx q[1],q[0];
-            measure q[0] -> c[0];
-            measure q[1] -> c[1];
-            """
-        )
-
-        assert res == expected
-
-    def test_basis_state_initialization_decomposition(self):
-        """Test that the basis state prepration decomposition
-        is correctly applied."""
-        dev = qml.device("default.qubit", wires=4)
-
-        @qml.qnode(dev)
-        def qnode(state=None):
-            qml.BasisState(state, wires=[0, 1, 2, 3])
-            return qml.expval(qml.PauliZ(0))
-
-        # construct the qnode circuit
-        qnode(state=np.array([1, 0, 1, 1]))
-        res = qnode.circuit.to_openqasm()
-
-        expected = dedent(
-            """\
-            OPENQASM 2.0;
-            include "qelib1.inc";
-            qreg q[4];
-            creg c[4];
-            x q[0];
-            x q[2];
-            x q[3];
-            measure q[0] -> c[0];
-            measure q[1] -> c[1];
-            measure q[2] -> c[2];
-            measure q[3] -> c[3];
-            """
-        )
-
-        assert res == expected
-
-    def test_unsupported_gate(self):
-        """Test an exception is raised if an unsupported operation is
-        applied."""
-        U = np.array([[1, 1], [1, -1]]) / np.sqrt(2)
-        dev = qml.device("default.qubit", wires=1)
-
-        @qml.qnode(dev)
-        def qnode():
-            qml.S(wires=0)
-            qml.QubitUnitary(U, wires=0)
-            return qml.expval(qml.PauliZ(0))
-
-        qnode()
-
-        with pytest.raises(
-            qml.DeviceError, match="Gate QubitUnitary not supported on device QASM serializer"
-        ):
-            qnode.circuit.to_openqasm()
-
-    def test_rotations(self):
-        """Test that observable rotations are correctly applied."""
-        dev = qml.device("default.qubit", wires=3)
-
-        @qml.qnode(dev)
-        def qnode():
-            qml.Hadamard(wires=0)
-            qml.CNOT(wires=[0, 1])
-            return [
-                qml.expval(qml.PauliX(0)),
-                qml.expval(qml.PauliZ(1)),
-                qml.expval(qml.Hadamard(2)),
-            ]
-
-        qnode()
-        res = qnode.circuit.to_openqasm()
-
-        expected = dedent(
-            """\
-            OPENQASM 2.0;
-            include "qelib1.inc";
-            qreg q[3];
-            creg c[3];
-            h q[0];
-            cx q[0],q[1];
-            h q[0];
-            ry(-0.7853981633974483) q[2];
-            measure q[0] -> c[0];
-            measure q[1] -> c[1];
-            measure q[2] -> c[2];
-            """
-        )
-
-        assert res == expected
-
-
-class TestQASMConformanceTests:
-    """Conformance tests to ensure that the CircuitGraph
-    serialized QASM conforms to the QASM standard as implemented
-    by Qiskit. Note that this test class requires Qiskit and
-    PennyLane-Qiskit as a dependency."""
-
-
-    @pytest.fixture
-    def check_dependencies(self):
-        self.qiskit = pytest.importorskip("qiskit", minversion="0.14.1")
-        pl_qiskit = pytest.importorskip("pennylane_qiskit")
-
-    def test_agrees_qiskit_plugin(self, check_dependencies):
-        """Test that the QASM generated by the CircuitGraph agrees
-        with the QASM generated by the PennyLane-Qiskit plugin."""
-        dev = qml.device("qiskit.basicaer", wires=3)
-
-        @qml.qnode(dev)
-        def qnode(x):
-            qml.Hadamard(wires=0)
-            qml.RY(x[1], wires=0)
-            qml.CNOT(wires=[0, 1])
-            qml.RX(x[0], wires=1)
-            return [
-                qml.expval(qml.PauliX(0)),
-                qml.expval(qml.PauliZ(1)),
-                qml.expval(qml.Hadamard(2)),
-            ]
-
-        qnode([0.1, 0.2])
-        res = qnode.circuit.to_openqasm()
-
-        # Note: Qiskit hardcodes in pi as a QASM constant.
-        # Here, we replace it with its numerical value.
-        expected = dev._circuit.qasm().replace("pi/4", str(np.pi / 4))
-
-        assert res == expected
-
-    def test_basis_state_agrees_qiskit_plugin(self, check_dependencies):
-        """Test that the basis state prepration QASM agrees
-        with that generated by the PennyLane-Qiskit plugin. This is
-        a useful test to ensure that we are using the correct qubit
-        ordering convention."""
-        dev = qml.device("qiskit.basicaer", wires=4)
-
-        @qml.qnode(dev)
-        def qnode(state=None):
-            qml.BasisState(state, wires=[0, 1, 2, 3])
-            return qml.expval(qml.PauliZ(0))
-
-        # construct the qnode circuit
-        qnode(state=np.array([1, 0, 1, 1]))
-        res = qnode.circuit.to_openqasm()
-        expected = dev._circuit.qasm()
-
-        assert res == expected
-
-    def test_qiskit_load_generated_qasm(self, check_dependencies):
-        """Test that the QASM generated by the CircuitGraph
-        corresponds to valid QASM, that can be loaded by Qiskit."""
-        dev = qml.device("default.qubit", wires=3)
-
-        @qml.qnode(dev)
-        def qnode(x):
-            qml.Hadamard(wires=0)
-            qml.RY(x[1], wires=0)
-            qml.CNOT(wires=[0, 1])
-            qml.RX(x[0], wires=1)
-            return [
-                qml.expval(qml.PauliX(0)),
-                qml.expval(qml.PauliZ(1)),
-                qml.expval(qml.Hadamard(2)),
-            ]
-
-        params = [0.1, 0.2]
-        qnode(params)
-        qasm = qnode.circuit.to_openqasm()
-        qc = self.qiskit.QuantumCircuit.from_qasm_str(qasm)
-
-        gates = [g for g, _, _ in qc.data]
-
-        for idx, g in enumerate(gates):
-            # attach a wires attribute to each gate, containing
-            # a list of wire integers it acts on, so we can assert
-            # correctness below.
-            g.wires = [q.index for q in qc.data[idx][1]]
-
-        # operations
-        assert gates[0].name == "h"
-<<<<<<< HEAD
-        assert gates[0].wires == qml.wires.Wires([0])
-
-        assert gates[1].name == "ry"
-        assert gates[1].wires == qml.wires.Wires([0])
-        assert gates[1].params == [params[1]]
-
-        assert gates[2].name == "cx"
-        assert gates[2].wires == qml.wires.Wires([0, 1])
-
-        assert gates[4].name == "rx"
-        assert gates[4].wires == qml.wires.Wires([1])
-=======
-        assert gates[0].wires == Wires([0])
-
-        assert gates[1].name == "ry"
-        assert gates[1].wires == Wires([0])
-        assert gates[1].params == [params[1]]
-
-        assert gates[2].name == "cx"
-        assert gates[2].wires == Wires([0, 1])
-
-        assert gates[4].name == "rx"
-        assert gates[4].wires == Wires([1])
->>>>>>> e5aad50b
-        assert gates[4].params == [params[0]]
-
-        # rotations
-        assert gates[3].name == "h"
-<<<<<<< HEAD
-        assert gates[3].wires == qml.wires.Wires([0])
-
-        assert gates[5].name == "ry"
-        assert gates[5].wires == qml.wires.Wires([2])
-=======
-        assert gates[3].wires == Wires([0])
-
-        assert gates[5].name == "ry"
-        assert gates[5].wires == Wires([2])
->>>>>>> e5aad50b
-        assert gates[5].params == [-np.pi / 4]
+# Copyright 2018-2020 Xanadu Quantum Technologies Inc.
+
+# Licensed under the Apache License, Version 2.0 (the "License");
+# you may not use this file except in compliance with the License.
+# You may obtain a copy of the License at
+
+#     http://www.apache.org/licenses/LICENSE-2.0
+
+# Unless required by applicable law or agreed to in writing, software
+# distributed under the License is distributed on an "AS IS" BASIS,
+# WITHOUT WARRANTIES OR CONDITIONS OF ANY KIND, either express or implied.
+# See the License for the specific language governing permissions and
+# limitations under the License.
+"""
+Unit tests for the :mod:`pennylane.circuit_graph.to_openqasm()` method.
+"""
+# pylint: disable=no-self-use,too-many-arguments,protected-access
+from textwrap import dedent
+
+import numpy as np
+import pytest
+
+import pennylane as qml
+from pennylane import CircuitGraph
+from pennylane.wires import Wires
+
+
+class TestToQasmUnitTests:
+    """Unit tests for the to_openqasm() method"""
+
+    def test_empty_circuit(self):
+        """Test that an empty circuit graph is properly
+        serialized into an empty QASM program."""
+        circuit = CircuitGraph([], {})
+        res = circuit.to_openqasm()
+        expected = 'OPENQASM 2.0;\ninclude "qelib1.inc";\n'
+        assert res == expected
+
+    def test_native_qasm_gates(self):
+        """Test that a circuit containing solely native QASM
+        gates is properly serialized."""
+        ops = [
+            qml.RX(0.43, wires=0),
+            qml.RY(0.35, wires=1),
+            qml.RZ(0.35, wires=2),
+            qml.CNOT(wires=[0, 1]),
+            qml.Hadamard(wires=2),
+            qml.CNOT(wires=[2, 0]),
+            qml.PauliX(wires=1),
+        ]
+
+        circuit = CircuitGraph(ops, {})
+        res = circuit.to_openqasm()
+
+        expected = dedent(
+            """\
+            OPENQASM 2.0;
+            include "qelib1.inc";
+            qreg q[3];
+            creg c[3];
+            rx(0.43) q[0];
+            ry(0.35) q[1];
+            rz(0.35) q[2];
+            cx q[0],q[1];
+            h q[2];
+            cx q[2],q[0];
+            x q[1];
+            measure q[0] -> c[0];
+            measure q[1] -> c[1];
+            measure q[2] -> c[2];
+            """
+        )
+
+        assert res == expected
+
+    def test_native_inverse_gates(self):
+        """Test that a circuit containing inverse gates that are supported
+        natively by QASM, such as sdg, are correctly serialized."""
+        ops = [
+            qml.S(wires=0),
+            qml.S(wires=0).inv(),
+            qml.T(wires=0),
+            qml.T(wires=0).inv(),
+        ]
+
+        circuit = CircuitGraph(ops, {})
+        res = circuit.to_openqasm()
+
+        expected = dedent(
+            """\
+            OPENQASM 2.0;
+            include "qelib1.inc";
+            qreg q[1];
+            creg c[1];
+            s q[0];
+            sdg q[0];
+            t q[0];
+            tdg q[0];
+            measure q[0] -> c[0];
+            """
+        )
+
+        assert res == expected
+
+    def test_unused_wires(self):
+        """Test that unused wires are correctly taken into account"""
+        ops = [
+            qml.Hadamard(wires=4),
+            qml.CNOT(wires=[1, 0]),
+        ]
+
+        circuit = CircuitGraph(ops, {})
+        res = circuit.to_openqasm()
+
+        expected = dedent(
+            """\
+            OPENQASM 2.0;
+            include "qelib1.inc";
+            qreg q[5];
+            creg c[5];
+            h q[4];
+            cx q[1],q[0];
+            measure q[0] -> c[0];
+            measure q[1] -> c[1];
+            measure q[2] -> c[2];
+            measure q[3] -> c[3];
+            measure q[4] -> c[4];
+            """
+        )
+
+        assert res == expected
+
+    def test_rotation_gate_decomposition(self):
+        """Test that gates not natively supported by QASM, such as the
+        rotation gate, are correctly decomposed and serialized."""
+        ops1 = [qml.Rot(0.3, 0.1, 0.2, wires=1)]
+        circuit1 = CircuitGraph(ops1, {})
+        qasm1 = circuit1.to_openqasm()
+
+        ops2 = qml.Rot.decomposition(0.3, 0.1, 0.2, wires=1)
+        circuit2 = CircuitGraph(ops2, {})
+        qasm2 = circuit2.to_openqasm()
+
+        expected = dedent(
+            """\
+            OPENQASM 2.0;
+            include "qelib1.inc";
+            qreg q[2];
+            creg c[2];
+            rz(0.3) q[1];
+            ry(0.1) q[1];
+            rz(0.2) q[1];
+            measure q[0] -> c[0];
+            measure q[1] -> c[1];
+            """
+        )
+
+        assert qasm1 == expected
+        assert qasm1 == qasm2
+
+    def test_state_initialization_decomposition(self):
+        """Test that the Mottonen state prepration decomposition
+        is correctly applied."""
+        psi = np.array([1, -1, -1, 1]) / np.sqrt(4)
+
+        ops1 = [qml.QubitStateVector(psi, wires=[0, 1])]
+        circuit1 = CircuitGraph(ops1, {})
+        qasm1 = circuit1.to_openqasm()
+
+        ops2 = qml.QubitStateVector.decomposition(psi, wires=[0, 1])
+        circuit2 = CircuitGraph(ops2, {})
+        qasm2 = circuit2.to_openqasm()
+
+        expected = dedent(
+            """\
+            OPENQASM 2.0;
+            include "qelib1.inc";
+            qreg q[2];
+            creg c[2];
+            ry(1.5707963267948968) q[1];
+            ry(1.5707963267948963) q[0];
+            cx q[1],q[0];
+            ry(0.0) q[0];
+            cx q[1],q[0];
+            rz(0.0) q[0];
+            cx q[1],q[0];
+            rz(3.141592653589793) q[0];
+            cx q[1],q[0];
+            measure q[0] -> c[0];
+            measure q[1] -> c[1];
+            """
+        )
+
+        assert qasm1 == expected
+        assert qasm1 == qasm2
+
+    def test_basis_state_initialization_decomposition(self):
+        """Test that the basis state preparation decomposition
+
+        is correctly applied."""
+        basis_state = np.array([1, 0, 1, 1])
+
+        ops1 = [qml.BasisState(basis_state, wires=[0, 1, 2, 3])]
+        circuit1 = CircuitGraph(ops1, {})
+        qasm1 = circuit1.to_openqasm()
+
+        ops2 = qml.BasisState.decomposition(basis_state, wires=[0, 1, 2, 3])
+        circuit2 = CircuitGraph(ops2, {})
+        qasm2 = circuit2.to_openqasm()
+
+        expected = dedent(
+            """\
+            OPENQASM 2.0;
+            include "qelib1.inc";
+            qreg q[4];
+            creg c[4];
+            x q[0];
+            x q[2];
+            x q[3];
+            measure q[0] -> c[0];
+            measure q[1] -> c[1];
+            measure q[2] -> c[2];
+            measure q[3] -> c[3];
+            """
+        )
+
+        assert qasm1 == expected
+        assert qasm1 == qasm2
+
+    def test_unsupported_gate(self):
+        """Test an exception is raised if an unsupported operation is
+        applied."""
+        U = np.array([[1, 1], [1, -1]]) / np.sqrt(2)
+        ops = [qml.S(wires=0), qml.QubitUnitary(U, wires=[0, 1])]
+
+        circuit = CircuitGraph(ops, {})
+
+        with pytest.raises(
+            qml.DeviceError, match="Gate QubitUnitary not supported on device QASM serializer"
+        ):
+            res = circuit.to_openqasm()
+
+    def test_rotations(self):
+        """Test that observable rotations are correctly applied."""
+        ops = [
+            qml.Hadamard(wires=0),
+            qml.CNOT(wires=[0, 1]),
+            qml.expval(qml.PauliX(0)),
+            qml.expval(qml.PauliZ(1)),
+            qml.expval(qml.Hadamard(2)),
+        ]
+
+        circuit = CircuitGraph(ops, {})
+        res = circuit.to_openqasm()
+
+        expected = dedent(
+            """\
+            OPENQASM 2.0;
+            include "qelib1.inc";
+            qreg q[3];
+            creg c[3];
+            h q[0];
+            cx q[0],q[1];
+            h q[0];
+            ry(-0.7853981633974483) q[2];
+            measure q[0] -> c[0];
+            measure q[1] -> c[1];
+            measure q[2] -> c[2];
+            """
+        )
+
+        assert res == expected
+
+        ops2 = circuit.operations + circuit.diagonalizing_gates
+        circuit2 = CircuitGraph(ops2, {})
+        qasm2 = circuit2.to_openqasm()
+
+        assert res == qasm2
+
+
+class TestQNodeQasmIntegrationTests:
+    """Test that the QASM serialization works correctly
+    when circuits are created via QNodes."""
+
+    def test_empty_circuit(self):
+        """Test that an empty QNode is properly
+        serialized into an empty QASM program."""
+        dev = qml.device("default.qubit", wires=1)
+
+        @qml.qnode(dev)
+        def qnode():
+            return qml.expval(qml.PauliZ(0))
+
+        # construct the qnode circuit
+        qnode()
+
+        res = qnode.circuit.to_openqasm()
+        expected = dedent(
+            """\
+            OPENQASM 2.0;
+            include "qelib1.inc";
+            qreg q[1];
+            creg c[1];
+            measure q[0] -> c[0];
+            """
+        )
+        assert res == expected
+
+    def test_native_qasm_gates(self):
+        """Test that a QNode containing solely native QASM
+        gates is properly serialized."""
+        dev = qml.device("default.qubit", wires=3)
+
+        @qml.qnode(dev)
+        def qnode():
+            qml.RX(0.43, wires=0)
+            qml.RY(0.35, wires=1)
+            qml.RZ(0.35, wires=2)
+            qml.CNOT(wires=[0, 1])
+            qml.Hadamard(wires=2)
+            qml.CNOT(wires=[2, 0])
+            qml.PauliX(wires=1)
+            return qml.expval(qml.PauliZ(0))
+
+        # construct the qnode circuit
+        qnode()
+        res = qnode.circuit.to_openqasm()
+
+        expected = dedent(
+            """\
+            OPENQASM 2.0;
+            include "qelib1.inc";
+            qreg q[3];
+            creg c[3];
+            rx(0.43) q[0];
+            ry(0.35) q[1];
+            rz(0.35) q[2];
+            cx q[0],q[1];
+            h q[2];
+            cx q[2],q[0];
+            x q[1];
+            measure q[0] -> c[0];
+            measure q[1] -> c[1];
+            measure q[2] -> c[2];
+            """
+        )
+
+        assert res == expected
+
+    def test_parametrized_native_qasm_gates(self):
+        """Test that a QNode containing solely native QASM
+        gates, as well as input parameters, is properly serialized.
+        In addition, double check the serialization changes as parameters
+        are changed."""
+        dev = qml.device("default.qubit", wires=3)
+
+        @qml.qnode(dev)
+        def qnode(x, y):
+            qml.RX(x, wires=0)
+            qml.RY(y[0], wires=1)
+            qml.RZ(y[1], wires=2)
+            qml.CNOT(wires=[0, 1])
+            qml.Hadamard(wires=2)
+            qml.CNOT(wires=[2, 0])
+            qml.PauliX(wires=1)
+            return qml.expval(qml.PauliZ(0))
+
+        # execute the QNode with parameters, and serialize
+        params = np.array([0.5, [0.2, 0.1]])
+        qnode(*params)
+
+        expected = dedent(
+            """\
+            OPENQASM 2.0;
+            include "qelib1.inc";
+            qreg q[3];
+            creg c[3];
+            rx(0.5) q[0];
+            ry(0.2) q[1];
+            rz(0.1) q[2];
+            cx q[0],q[1];
+            h q[2];
+            cx q[2],q[0];
+            x q[1];
+            measure q[0] -> c[0];
+            measure q[1] -> c[1];
+            measure q[2] -> c[2];
+            """
+        )
+
+        res = qnode.circuit.to_openqasm()
+        assert res == expected
+
+        # execute the QNode with new parameters, and serialize again
+        params = np.array([0.1, [0.3, 0.2]])
+        qnode(*params)
+
+        expected = dedent(
+            """\
+            OPENQASM 2.0;
+            include "qelib1.inc";
+            qreg q[3];
+            creg c[3];
+            rx(0.1) q[0];
+            ry(0.3) q[1];
+            rz(0.2) q[2];
+            cx q[0],q[1];
+            h q[2];
+            cx q[2],q[0];
+            x q[1];
+            measure q[0] -> c[0];
+            measure q[1] -> c[1];
+            measure q[2] -> c[2];
+            """
+        )
+
+        res = qnode.circuit.to_openqasm()
+        assert res == expected
+
+    def test_native_inverse_gates(self):
+        """Test that a QNode containing inverse gates that are supported
+        natively by QASM, such as sdg, are correctly serialized."""
+        dev = qml.device("default.qubit", wires=1)
+
+        @qml.qnode(dev)
+        def qnode():
+            qml.S(wires=0)
+            qml.S(wires=0).inv()
+            qml.T(wires=0)
+            qml.T(wires=0).inv()
+            return qml.expval(qml.PauliZ(0))
+
+        # construct the qnode circuit
+        qnode()
+        res = qnode.circuit.to_openqasm()
+
+        expected = dedent(
+            """\
+            OPENQASM 2.0;
+            include "qelib1.inc";
+            qreg q[1];
+            creg c[1];
+            s q[0];
+            sdg q[0];
+            t q[0];
+            tdg q[0];
+            measure q[0] -> c[0];
+            """
+        )
+
+        assert res == expected
+
+    def test_unused_wires(self):
+        """Test that unused wires are correctly taken into account"""
+        dev = qml.device("default.qubit", wires=5)
+
+        @qml.qnode(dev)
+        def qnode():
+            qml.Hadamard(wires=4)
+            qml.CNOT(wires=[1, 0])
+            return qml.expval(qml.PauliZ(0))
+
+        # construct the qnode circuit
+        qnode()
+        res = qnode.circuit.to_openqasm()
+
+        expected = dedent(
+            """\
+            OPENQASM 2.0;
+            include "qelib1.inc";
+            qreg q[5];
+            creg c[5];
+            h q[4];
+            cx q[1],q[0];
+            measure q[0] -> c[0];
+            measure q[1] -> c[1];
+            measure q[2] -> c[2];
+            measure q[3] -> c[3];
+            measure q[4] -> c[4];
+            """
+        )
+
+        assert res == expected
+
+    def test_rotation_gate_decomposition(self):
+        """Test that gates not natively supported by QASM, such as the
+        rotation gate, are correctly decomposed and serialized."""
+        dev = qml.device("default.qubit", wires=2)
+
+        @qml.qnode(dev)
+        def qnode():
+            qml.Rot(0.3, 0.1, 0.2, wires=1)
+            return qml.expval(qml.PauliZ(0))
+
+        # construct the qnode circuit
+        qnode()
+        res = qnode.circuit.to_openqasm()
+
+        expected = dedent(
+            """\
+            OPENQASM 2.0;
+            include "qelib1.inc";
+            qreg q[2];
+            creg c[2];
+            rz(0.3) q[1];
+            ry(0.1) q[1];
+            rz(0.2) q[1];
+            measure q[0] -> c[0];
+            measure q[1] -> c[1];
+            """
+        )
+
+        assert res == expected
+
+    def test_state_initialization_decomposition(self):
+        """Test that the Mottonen state prepration decomposition
+        is correctly applied."""
+        dev = qml.device("default.qubit", wires=2)
+
+        @qml.qnode(dev)
+        def qnode(state=None):
+            qml.QubitStateVector(state, wires=[0, 1])
+            return qml.expval(qml.PauliZ(0))
+
+        # construct the qnode circuit
+        qnode(state=np.array([1, -1, -1, 1]) / np.sqrt(4))
+        res = qnode.circuit.to_openqasm()
+
+        expected = dedent(
+            """\
+            OPENQASM 2.0;
+            include "qelib1.inc";
+            qreg q[2];
+            creg c[2];
+            ry(1.5707963267948968) q[1];
+            ry(1.5707963267948963) q[0];
+            cx q[1],q[0];
+            ry(0.0) q[0];
+            cx q[1],q[0];
+            rz(0.0) q[0];
+            cx q[1],q[0];
+            rz(3.141592653589793) q[0];
+            cx q[1],q[0];
+            measure q[0] -> c[0];
+            measure q[1] -> c[1];
+            """
+        )
+
+        assert res == expected
+
+    def test_basis_state_initialization_decomposition(self):
+        """Test that the basis state prepration decomposition
+        is correctly applied."""
+        dev = qml.device("default.qubit", wires=4)
+
+        @qml.qnode(dev)
+        def qnode(state=None):
+            qml.BasisState(state, wires=[0, 1, 2, 3])
+            return qml.expval(qml.PauliZ(0))
+
+        # construct the qnode circuit
+        qnode(state=np.array([1, 0, 1, 1]))
+        res = qnode.circuit.to_openqasm()
+
+        expected = dedent(
+            """\
+            OPENQASM 2.0;
+            include "qelib1.inc";
+            qreg q[4];
+            creg c[4];
+            x q[0];
+            x q[2];
+            x q[3];
+            measure q[0] -> c[0];
+            measure q[1] -> c[1];
+            measure q[2] -> c[2];
+            measure q[3] -> c[3];
+            """
+        )
+
+        assert res == expected
+
+    def test_unsupported_gate(self):
+        """Test an exception is raised if an unsupported operation is
+        applied."""
+        U = np.array([[1, 1], [1, -1]]) / np.sqrt(2)
+        dev = qml.device("default.qubit", wires=1)
+
+        @qml.qnode(dev)
+        def qnode():
+            qml.S(wires=0)
+            qml.QubitUnitary(U, wires=0)
+            return qml.expval(qml.PauliZ(0))
+
+        qnode()
+
+        with pytest.raises(
+            qml.DeviceError, match="Gate QubitUnitary not supported on device QASM serializer"
+        ):
+            qnode.circuit.to_openqasm()
+
+    def test_rotations(self):
+        """Test that observable rotations are correctly applied."""
+        dev = qml.device("default.qubit", wires=3)
+
+        @qml.qnode(dev)
+        def qnode():
+            qml.Hadamard(wires=0)
+            qml.CNOT(wires=[0, 1])
+            return [
+                qml.expval(qml.PauliX(0)),
+                qml.expval(qml.PauliZ(1)),
+                qml.expval(qml.Hadamard(2)),
+            ]
+
+        qnode()
+        res = qnode.circuit.to_openqasm()
+
+        expected = dedent(
+            """\
+            OPENQASM 2.0;
+            include "qelib1.inc";
+            qreg q[3];
+            creg c[3];
+            h q[0];
+            cx q[0],q[1];
+            h q[0];
+            ry(-0.7853981633974483) q[2];
+            measure q[0] -> c[0];
+            measure q[1] -> c[1];
+            measure q[2] -> c[2];
+            """
+        )
+
+        assert res == expected
+
+
+class TestQASMConformanceTests:
+    """Conformance tests to ensure that the CircuitGraph
+    serialized QASM conforms to the QASM standard as implemented
+    by Qiskit. Note that this test class requires Qiskit and
+    PennyLane-Qiskit as a dependency."""
+
+
+    @pytest.fixture
+    def check_dependencies(self):
+        self.qiskit = pytest.importorskip("qiskit", minversion="0.14.1")
+        pl_qiskit = pytest.importorskip("pennylane_qiskit")
+
+    def test_agrees_qiskit_plugin(self, check_dependencies):
+        """Test that the QASM generated by the CircuitGraph agrees
+        with the QASM generated by the PennyLane-Qiskit plugin."""
+        dev = qml.device("qiskit.basicaer", wires=3)
+
+        @qml.qnode(dev)
+        def qnode(x):
+            qml.Hadamard(wires=0)
+            qml.RY(x[1], wires=0)
+            qml.CNOT(wires=[0, 1])
+            qml.RX(x[0], wires=1)
+            return [
+                qml.expval(qml.PauliX(0)),
+                qml.expval(qml.PauliZ(1)),
+                qml.expval(qml.Hadamard(2)),
+            ]
+
+        qnode([0.1, 0.2])
+        res = qnode.circuit.to_openqasm()
+
+        # Note: Qiskit hardcodes in pi as a QASM constant.
+        # Here, we replace it with its numerical value.
+        expected = dev._circuit.qasm().replace("pi/4", str(np.pi / 4))
+
+        assert res == expected
+
+    def test_basis_state_agrees_qiskit_plugin(self, check_dependencies):
+        """Test that the basis state prepration QASM agrees
+        with that generated by the PennyLane-Qiskit plugin. This is
+        a useful test to ensure that we are using the correct qubit
+        ordering convention."""
+        dev = qml.device("qiskit.basicaer", wires=4)
+
+        @qml.qnode(dev)
+        def qnode(state=None):
+            qml.BasisState(state, wires=[0, 1, 2, 3])
+            return qml.expval(qml.PauliZ(0))
+
+        # construct the qnode circuit
+        qnode(state=np.array([1, 0, 1, 1]))
+        res = qnode.circuit.to_openqasm()
+        expected = dev._circuit.qasm()
+
+        assert res == expected
+
+    def test_qiskit_load_generated_qasm(self, check_dependencies):
+        """Test that the QASM generated by the CircuitGraph
+        corresponds to valid QASM, that can be loaded by Qiskit."""
+        dev = qml.device("default.qubit", wires=3)
+
+        @qml.qnode(dev)
+        def qnode(x):
+            qml.Hadamard(wires=0)
+            qml.RY(x[1], wires=0)
+            qml.CNOT(wires=[0, 1])
+            qml.RX(x[0], wires=1)
+            return [
+                qml.expval(qml.PauliX(0)),
+                qml.expval(qml.PauliZ(1)),
+                qml.expval(qml.Hadamard(2)),
+            ]
+
+        params = [0.1, 0.2]
+        qnode(params)
+        qasm = qnode.circuit.to_openqasm()
+        qc = self.qiskit.QuantumCircuit.from_qasm_str(qasm)
+
+        gates = [g for g, _, _ in qc.data]
+
+        for idx, g in enumerate(gates):
+            # attach a wires attribute to each gate, containing
+            # a list of wire integers it acts on, so we can assert
+            # correctness below.
+            g.wires = [q.index for q in qc.data[idx][1]]
+
+        # operations
+        assert gates[0].name == "h"
+        assert gates[0].wires == Wires([0])
+
+        assert gates[1].name == "ry"
+        assert gates[1].wires == Wires([0])
+        assert gates[1].params == [params[1]]
+
+        assert gates[2].name == "cx"
+        assert gates[2].wires == Wires([0, 1])
+
+        assert gates[4].name == "rx"
+        assert gates[4].wires == Wires([1])
+        assert gates[4].params == [params[0]]
+
+        # rotations
+        assert gates[3].name == "h"
+        assert gates[3].wires == Wires([0])
+
+        assert gates[5].name == "ry"
+        assert gates[5].wires == Wires([2])
+        assert gates[5].params == [-np.pi / 4]