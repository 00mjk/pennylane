--- conflicted
+++ resolved
@@ -199,11 +199,8 @@
         jacobian = qnode.jacobian
         metric_tensor = qnode.metric_tensor
         draw = qnode.draw
-<<<<<<< HEAD
         _qnode = qnode
-=======
         func = qnode.func
->>>>>>> b71a47ca
 
     @qnode_str
     def custom_apply(*args, **kwargs):
