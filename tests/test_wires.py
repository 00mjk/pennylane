--- conflicted
+++ resolved
@@ -168,11 +168,7 @@
         assert isinstance(list_, list)
         assert list_ == [4, 0, 1]
 
-<<<<<<< HEAD
-    def test_at_index_method(self):
-=======
     def test_get_label_method(self):
->>>>>>> bcc4de1b
         """Tests the get_label() method."""
 
         wires = Wires([0, 'q1', 16])
