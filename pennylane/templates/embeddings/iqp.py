# Copyright 2018-2020 Xanadu Quantum Technologies Inc.

# Licensed under the Apache License, Version 2.0 (the "License");
# you may not use this file except in compliance with the License.
# You may obtain a copy of the License at

#     http://www.apache.org/licenses/LICENSE-2.0

# Unless required by applicable law or agreed to in writing, software
# distributed under the License is distributed on an "AS IS" BASIS,
# WITHOUT WARRANTIES OR CONDITIONS OF ANY KIND, either express or implied.
# See the License for the specific language governing permissions and
# limitations under the License.
r"""
Contains the ``IQPEmbedding`` template.
"""
# pylint: disable-msg=too-many-branches,too-many-arguments,protected-access
from collections import Sequence, Iterable
from itertools import combinations
from pennylane.templates.decorator import template
from pennylane.ops import RZ, MultiRZ, Hadamard
from pennylane.templates import broadcast
from pennylane.templates.utils import (
    check_shape,
    check_type,
    get_shape,
    check_no_variable,
)
<<<<<<< HEAD
from pennylane.wires import Wires, WireError
=======
from pennylane.wires import Wires
>>>>>>> 3216a878


@template
def IQPEmbedding(features, wires, n_repeats=1, pattern=None):
    r"""
    Encodes :math:`n` features into :math:`n` qubits using diagonal gates of an IQP circuit.

    The embedding has been proposed by `Havlicek et al. (2018) <https://arxiv.org/pdf/1804.11326.pdf>`_.

    The basic IQP circuit can be repeated by specifying ``n_repeats``. Repetitions can make the
    embedding "richer" through interference.

    .. warning::

        ``IQPEmbedding`` calls a circuit that involves non-trivial classical processing of the
        features. The ``features`` argument is therefore **not differentiable** when using the template, and
        gradients with respect to the features cannot be computed by PennyLane.

    An IQP circuit is a quantum circuit of a block of Hadamards, followed by a block of gates that are
    diagonal in the computational basis. Here, the diagonal gates are single-qubit ``RZ`` rotations, applied to each
    qubit and encoding the :math:`n` features, followed by two-qubit ZZ entanglers,
    :math:`e^{-i x_i x_j \sigma_z \otimes \sigma_z}`. The entangler applied to wires ``(wires[i], wires[j])``
    encodes the product of features ``features[i]*features[j]``. The pattern in which the entanglers are
    applied is either the default, or a custom pattern:

    * If ``pattern`` is not specified, the default pattern will be used, in which the entangling gates connect all
      pairs of neighbours:

      |

      .. figure:: ../../_static/templates/embeddings/iqp.png
          :align: center
          :width: 50%
          :target: javascript:void(0);

      |

    * Else, ``pattern`` is a list of wire pairs ``[[a, b], [c, d],...]``, applying the entangler
      on wires ``[a, b]``, ``[c, d]``, etc. For example, ``pattern = [[0, 1], [1, 2]]`` produces
      the following entangler pattern:

      |

      .. figure:: ../../_static/templates/embeddings/iqp_custom.png
          :align: center
          :width: 50%
          :target: javascript:void(0);

      |

      Since diagonal gates commute, the order of the entanglers does not change the result.

    Args:
        features (array): array of features to encode
<<<<<<< HEAD
        wires (Sequence[int] or int): qubit indices that the template acts on. Also accepts
            :class:`pennylane.wires.Wires` objects.
=======
        wires (Iterable or Wires): Wires that the template acts on. Accepts an iterable of numbers or strings, or
            a Wires object.
>>>>>>> 3216a878
        n_repeats (int): number of times the basic embedding is repeated
        pattern (list[int]): specifies the wires and features of the entanglers

    Raises:
        ValueError: if inputs do not have the correct format

    .. UsageDetails::

        A typical usage example of the template is the following:

        .. code-block:: python

            import pennylane as qml
            from pennylane.templates import IQPEmbedding

            dev = qml.device('default.qubit', wires=3)

            @qml.qnode(dev)
            def circuit(features=None):
                IQPEmbedding(features=features, wires=range(3))
                return [qml.expval(qml.PauliZ(w)) for w in range(3)]

            circuit(features=[1., 2., 3.])

        **Do not pass features as a positional argument to the qnode**

        The ``features`` argument cannot be passed to the quantum node
        as a positional argument. This is due to the fact that the embedding performs non-trivial calculations
        on the features. As a consequence, the following code **will produce an error**:

        .. code-block:: python

            @qml.qnode(dev)
            def circuit(features):
               IQPEmbedding(features=features, wires=range(3), n_repeats=2)
               return [qml.expval(qml.PauliZ(w)) for w in range(3)]

            circuit([1., 2., 3.])

        >>> ValueError: 'features' cannot be differentiable

        **Repeating the embedding**

        The embedding can be repeated by specifying the ``n_repeats`` argument:

        .. code-block:: python

            @qml.qnode(dev)
            def circuit(features=None):
                IQPEmbedding(features=features, wires=range(3), n_repeats=4)
                return [qml.expval(qml.PauliZ(w)) for w in range(3)]

            circuit(features=[1., 2., 3.])

        Every repetition uses exactly the same quantum circuit.

        **Using a custom entangler pattern**

        A custom entangler pattern can be used by specifying the ``pattern`` argument. A pattern has to be
        a nested list of dimension ``(K, 2)``, where ``K`` is the number of entanglers to apply.

        .. code-block:: python

            pattern = [[1, 2], [0, 2], [1, 0]]

            @qml.qnode(dev)
            def circuit(features=None):
                IQPEmbedding(features=features, wires=range(3), pattern=pattern)
                return [qml.expval(qml.PauliZ(w)) for w in range(3)]

            circuit(features=[1., 2., 3.])

        Since diagonal gates commute, the order of the wire pairs has no effect on the result.

        .. code-block:: python

            from pennylane import numpy as np

            pattern1 = [[1, 2], [0, 2], [1, 0]]
            pattern2 = [[1, 0], [0, 2], [1, 2]]  # a reshuffling of pattern1

            @qml.qnode(dev)
            def circuit(features=None, pattern=None):
                IQPEmbedding(features=features, wires=range(3), pattern=pattern, n_repeats=3)
                return [qml.expval(qml.PauliZ(w)) for w in range(3)]

            res1 = circuit(features=[1., 2., 3.], pattern=pattern1)
            res2 = circuit(features=[1., 2., 3.], pattern=pattern2)

            assert np.allclose(res1, res2)

        **Non-consecutive wires**

        In principle, the user can also pass a non-consecutive wire list to the template.
        For single qubit gates, the i'th feature is applied to the i'th wire index (which may not be the i'th wire).
        For the entanglers, the product of i'th and j'th features is applied to the wire indices at the i'th and j'th
        position in ``wires``.

        For example, for ``wires=[2, 0, 1]`` the ``RZ`` block applies the first feature to wire 2,
        the second feature to wire 0, and the third feature to wire 1.

        Likewise, using the default pattern, the entangler block applies the product of the first and second
        feature to the wire pair ``[2, 0]``, the product of the second and third feature to ``[2, 1]``, and so
        forth.

    """
    #############
    # Input checks

    wires = Wires(wires)

    check_no_variable(features, msg="'features' cannot be differentiable")

    expected_shape = (len(wires),)
    check_shape(
        features,
        expected_shape,
        msg="'features' must be of shape {}; got {}" "".format(expected_shape, get_shape(features)),
    )

    check_type(
        n_repeats, [int], msg="'n_repeats' must be an integer; got type {}".format(type(n_repeats))
    )

    if pattern is None:
        # default is an all-to-all pattern
        pattern = [Wires(wire_pair) for wire_pair in combinations(wires, 2)]
    else:
        # do some checks
        check_type(
            pattern,
            [Iterable, type(None)],
            msg="'pattern' must be a list of pairs of wires; got {}".format(pattern),
        )
        shape = get_shape(pattern)
        if len(shape) != 2 or shape[1] != 2:
            raise ValueError("'pattern' must be a list of pairs of wires; got {}".format(pattern))

        # convert wire pairs to Wires object
        pattern = [Wires(wire_pair) for wire_pair in pattern]

    #####################

    for i in range(n_repeats):

        # first block of Hadamards
        broadcast(unitary=Hadamard, pattern="single", wires=wires)
        # encode features into block of RZ rotations
        broadcast(unitary=RZ, pattern="single", wires=wires, parameters=features)

        # create new features for entangling block
        products = []
        for wire_pair in pattern:
            # get the position of the wire indices in the array
            idx1, idx2 = wires.indices(wire_pair)
            # create products of parameters
            products.append(features[idx1] * features[idx2])

        broadcast(unitary=MultiRZ, pattern=pattern, wires=wires, parameters=products)<|MERGE_RESOLUTION|>--- conflicted
+++ resolved
@@ -26,11 +26,7 @@
     get_shape,
     check_no_variable,
 )
-<<<<<<< HEAD
-from pennylane.wires import Wires, WireError
-=======
 from pennylane.wires import Wires
->>>>>>> 3216a878
 
 
 @template
@@ -85,13 +81,8 @@
 
     Args:
         features (array): array of features to encode
-<<<<<<< HEAD
-        wires (Sequence[int] or int): qubit indices that the template acts on. Also accepts
-            :class:`pennylane.wires.Wires` objects.
-=======
         wires (Iterable or Wires): Wires that the template acts on. Accepts an iterable of numbers or strings, or
             a Wires object.
->>>>>>> 3216a878
         n_repeats (int): number of times the basic embedding is repeated
         pattern (list[int]): specifies the wires and features of the entanglers
 
