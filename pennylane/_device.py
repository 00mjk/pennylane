--- conflicted
+++ resolved
@@ -171,28 +171,20 @@
 
         The default wire map maps the user wire labels to wire labels that are consecutive integers.
 
-<<<<<<< HEAD
-=======
-        For example:
+        However, by overwriting this function, devices can specify their preferred, non-consecutive and/or non-integer
+        wire labels.
+
+        Args:
+            wires (Wires): user-provided wires for this device
+
+        Returns:
+            OrderedDict: dictionary specifying the wire map
+
+        **Example**
+
         >>> dev = device('my.device', wires=['b', 'a'])
         >>> dev.wire_map()
-       OrderedDict( [(<Wires = ['a']>, <Wires = [0]>), (<Wires = ['b']>, <Wires = [1]>)])
-
->>>>>>> a29cf5d4
-        However, by overwriting this function, devices can specify their preferred, non-consecutive and/or non-integer
-        wire labels.
-
-        Args:
-            wires (Wires): user-provided wires for this device
-
-        Returns:
-            OrderedDict: dictionary specifying the wire map
-
-        **Example**
-
-        >>> dev = device('my.device', wires=['b', 'a'])
-        >>> dev.wire_map()
-        [(<Wires = ['a']>, <Wires = [0]>), (<Wires = ['b']>, <Wires = [1]>)]
+        OrderedDict( [(<Wires = ['a']>, <Wires = [0]>), (<Wires = ['b']>, <Wires = [1]>)])
         """
         consecutive_wires = Wires(range(self.num_wires))
 
