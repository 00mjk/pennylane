# Copyright 2018-2020 Xanadu Quantum Technologies Inc.

# Licensed under the Apache License, Version 2.0 (the "License");
# you may not use this file except in compliance with the License.
# You may obtain a copy of the License at

#     http://www.apache.org/licenses/LICENSE-2.0

# Unless required by applicable law or agreed to in writing, software
# distributed under the License is distributed on an "AS IS" BASIS,
# WITHOUT WARRANTIES OR CONDITIONS OF ANY KIND, either express or implied.
# See the License for the specific language governing permissions and
# limitations under the License.
"""
Unit tests for the available built-in discrete-variable quantum operations.
"""
import pytest
import functools
import numpy as np
from numpy.linalg import multi_dot

import pennylane as qml
from pennylane.wires import Wires

from gate_data import I, X, Y, Z, H, CNOT, SWAP, CZ, S, T, CSWAP, Toffoli


# Standard observables, their matrix representation, and eigenvlaues
OBSERVABLES = [
    (qml.PauliX, X, [1, -1]),
    (qml.PauliY, Y, [1, -1]),
    (qml.PauliZ, Z, [1, -1]),
    (qml.Hadamard, H, [1, -1]),
    (qml.Identity, I, [1, 1]),
]

# Hermitian matrices, their corresponding eigenvalues and eigenvectors.
EIGVALS_TEST_DATA = [
    (np.array([[1, 0], [0, 1]]), np.array([1.0, 1.0]), np.array([[1.0, 0.0], [0.0, 1.0]])),
    (
        np.array([[0, 1], [1, 0]]),
        np.array([-1.0, 1.0]),
        np.array([[-0.70710678, 0.70710678], [0.70710678, 0.70710678]]),
    ),
    (
        np.array([[0, -1j], [1j, 0]]),
        np.array([-1.0, 1.0]),
        np.array(
            [[-0.70710678 + 0.0j, -0.70710678 + 0.0j], [0.0 + 0.70710678j, 0.0 - 0.70710678j]]
        ),
    ),
    (np.array([[1, 0], [0, -1]]), np.array([-1.0, 1.0]), np.array([[0.0, 1.0], [1.0, 0.0]])),
    (
        1 / np.sqrt(2) * np.array([[1, 1], [1, -1]]),
        np.array([-1.0, 1.0]),
        np.array([[0.38268343, -0.92387953], [-0.92387953, -0.38268343]]),
    ),
]

EIGVALS_TEST_DATA_MULTI_WIRES = [functools.reduce(np.kron, [Y, I, Z])]


@pytest.mark.usefixtures("tear_down_hermitian")
class TestObservables:
    """Tests for observables"""

    @pytest.mark.parametrize("obs, mat, eigs", OBSERVABLES)
    def test_diagonalization(self, obs, mat, eigs, tol):
        """Test the method transforms standard observables into the Z-gate."""
        ob = obs(wires=0)
        A = ob.matrix

        diag_gates = ob.diagonalizing_gates()
        U = np.eye(2)

        if diag_gates:
            mats = [i.matrix for i in diag_gates]
            # Need to revert the order in which the matrices are applied such that they adhere to the order
            # of matrix multiplication
            # E.g. for PauliY: [PauliZ(wires=self.wires), S(wires=self.wires), Hadamard(wires=self.wires)]
            # becomes Hadamard @ S @ PauliZ, where @ stands for matrix multiplication
            mats = mats[::-1]
            U = multi_dot([np.eye(2)] + mats)

        res = U @ A @ U.conj().T
        expected = np.diag(eigs)
        assert np.allclose(res, expected, atol=tol, rtol=0)

    @pytest.mark.parametrize("obs, mat, eigs", OBSERVABLES)
    def test_eigvals(self, obs, mat, eigs, tol):
        """Test eigenvalues of standard observables are correct"""
        obs = obs(wires=0)
        res = obs.eigvals
        assert np.allclose(res, eigs, atol=tol, rtol=0)

    @pytest.mark.parametrize("obs, mat, eigs", OBSERVABLES)
    def test_matrices(self, obs, mat, eigs, tol):
        """Test matrices of standard observables are correct"""
        obs = obs(wires=0)
        res = obs.matrix
        assert np.allclose(res, mat, atol=tol, rtol=0)

    @pytest.mark.parametrize("observable, eigvals, eigvecs", EIGVALS_TEST_DATA)
    def test_hermitian_eigegendecomposition_single_wire(self, observable, eigvals, eigvecs, tol):
        """Tests that the eigendecomposition property of the Hermitian class returns the correct results
        for a single wire."""

        eigendecomp = qml.Hermitian(observable, wires=0).eigendecomposition
        assert np.allclose(eigendecomp["eigval"], eigvals, atol=tol, rtol=0)
        assert np.allclose(eigendecomp["eigvec"], eigvecs, atol=tol, rtol=0)

        key = tuple(observable.flatten().tolist())
        assert np.allclose(qml.Hermitian._eigs[key]["eigval"], eigvals, atol=tol, rtol=0)
        assert np.allclose(qml.Hermitian._eigs[key]["eigvec"], eigvecs, atol=tol, rtol=0)
        assert len(qml.Hermitian._eigs) == 1

    @pytest.mark.parametrize("observable", EIGVALS_TEST_DATA_MULTI_WIRES)
    def test_hermitian_eigegendecomposition_multiple_wires(self, observable, tol):
        """Tests that the eigendecomposition property of the Hermitian class returns the correct results
        for multiple wires."""

        num_wires = int(np.log2(len(observable)))
        eigendecomp = qml.Hermitian(observable, wires=list(range(num_wires))).eigendecomposition

        eigvals, eigvecs = np.linalg.eigh(observable)

        assert np.allclose(eigendecomp["eigval"], eigvals, atol=tol, rtol=0)
        assert np.allclose(eigendecomp["eigvec"], eigvecs, atol=tol, rtol=0)

        key = tuple(observable.flatten().tolist())
        assert np.allclose(qml.Hermitian._eigs[key]["eigval"], eigvals, atol=tol, rtol=0)
        assert np.allclose(qml.Hermitian._eigs[key]["eigvec"], eigvecs, atol=tol, rtol=0)
        assert len(qml.Hermitian._eigs) == 1

    @pytest.mark.parametrize("obs1", EIGVALS_TEST_DATA)
    @pytest.mark.parametrize("obs2", EIGVALS_TEST_DATA)
    def test_hermitian_eigvals_eigvecs_two_different_observables(self, obs1, obs2, tol):
        """Tests that the eigvals method of the Hermitian class returns the correct results
        for two observables."""
        if np.all(obs1[0] == obs2[0]):
            pytest.skip("Test only runs for pairs of differing observable")

        observable_1 = obs1[0]
        observable_1_eigvals = obs1[1]
        observable_1_eigvecs = obs1[2]

        key = tuple(observable_1.flatten().tolist())

        qml.Hermitian(observable_1, 0).eigvals
        assert np.allclose(
            qml.Hermitian._eigs[key]["eigval"], observable_1_eigvals, atol=tol, rtol=0
        )
        assert np.allclose(
            qml.Hermitian._eigs[key]["eigvec"], observable_1_eigvecs, atol=tol, rtol=0
        )
        assert len(qml.Hermitian._eigs) == 1

        observable_2 = obs2[0]
        observable_2_eigvals = obs2[1]
        observable_2_eigvecs = obs2[2]

        key_2 = tuple(observable_2.flatten().tolist())

        qml.Hermitian(observable_2, 0).eigvals
        assert np.allclose(
            qml.Hermitian._eigs[key_2]["eigval"], observable_2_eigvals, atol=tol, rtol=0
        )
        assert np.allclose(
            qml.Hermitian._eigs[key_2]["eigvec"], observable_2_eigvecs, atol=tol, rtol=0
        )
        assert len(qml.Hermitian._eigs) == 2

    @pytest.mark.parametrize("observable, eigvals, eigvecs", EIGVALS_TEST_DATA)
    def test_hermitian_eigvals_eigvecs_same_observable_twice(
        self, observable, eigvals, eigvecs, tol
    ):
        """Tests that the eigvals method of the Hermitian class keeps the same dictionary entries upon multiple calls."""
        key = tuple(observable.flatten().tolist())

        qml.Hermitian(observable, 0).eigvals
        assert np.allclose(qml.Hermitian._eigs[key]["eigval"], eigvals, atol=tol, rtol=0)
        assert np.allclose(qml.Hermitian._eigs[key]["eigvec"], eigvecs, atol=tol, rtol=0)
        assert len(qml.Hermitian._eigs) == 1

        qml.Hermitian(observable, 0).eigvals
        assert np.allclose(qml.Hermitian._eigs[key]["eigval"], eigvals, atol=tol, rtol=0)
        assert np.allclose(qml.Hermitian._eigs[key]["eigvec"], eigvecs, atol=tol, rtol=0)
        assert len(qml.Hermitian._eigs) == 1

    @pytest.mark.parametrize("observable, eigvals, eigvecs", EIGVALS_TEST_DATA)
    def test_hermitian_diagonalizing_gates(self, observable, eigvals, eigvecs, tol):
        """Tests that the diagonalizing_gates method of the Hermitian class returns the correct results."""
        qubit_unitary = qml.Hermitian(observable, wires=[0]).diagonalizing_gates()

        key = tuple(observable.flatten().tolist())
        assert np.allclose(qml.Hermitian._eigs[key]["eigval"], eigvals, atol=tol, rtol=0)
        assert np.allclose(qml.Hermitian._eigs[key]["eigvec"], eigvecs, atol=tol, rtol=0)

        assert np.allclose(qubit_unitary[0].data, eigvecs.conj().T, atol=tol, rtol=0)
        assert len(qml.Hermitian._eigs) == 1

    @pytest.mark.parametrize("obs1", EIGVALS_TEST_DATA)
    @pytest.mark.parametrize("obs2", EIGVALS_TEST_DATA)
    def test_hermitian_diagonalizing_gates_two_different_observables(self, obs1, obs2, tol):
        """Tests that the diagonalizing_gates method of the Hermitian class returns the correct results
           for two observables."""
        if np.all(obs1[0] == obs2[0]):
            pytest.skip("Test only runs for pairs of differing observable")

        observable_1 = obs1[0]
        observable_1_eigvals = obs1[1]
        observable_1_eigvecs = obs1[2]

        qubit_unitary = qml.Hermitian(observable_1, wires=[0]).diagonalizing_gates()

        key = tuple(observable_1.flatten().tolist())
        assert np.allclose(
            qml.Hermitian._eigs[key]["eigval"], observable_1_eigvals, atol=tol, rtol=0
        )
        assert np.allclose(
            qml.Hermitian._eigs[key]["eigvec"], observable_1_eigvecs, atol=tol, rtol=0
        )

        assert np.allclose(qubit_unitary[0].data, observable_1_eigvecs.conj().T, atol=tol, rtol=0)
        assert len(qml.Hermitian._eigs) == 1

        observable_2 = obs2[0]
        observable_2_eigvals = obs2[1]
        observable_2_eigvecs = obs2[2]

        qubit_unitary_2 = qml.Hermitian(observable_2, wires=[0]).diagonalizing_gates()

        key = tuple(observable_2.flatten().tolist())
        assert np.allclose(
            qml.Hermitian._eigs[key]["eigval"], observable_2_eigvals, atol=tol, rtol=0
        )
        assert np.allclose(
            qml.Hermitian._eigs[key]["eigvec"], observable_2_eigvecs, atol=tol, rtol=0
        )

        assert np.allclose(
            qubit_unitary_2[0].data, observable_2_eigvecs.conj().T, atol=tol, rtol=0
        )
        assert len(qml.Hermitian._eigs) == 2

    @pytest.mark.parametrize("observable, eigvals, eigvecs", EIGVALS_TEST_DATA)
    def test_hermitian_diagonalizing_gatesi_same_observable_twice(
        self, observable, eigvals, eigvecs, tol
    ):
        """Tests that the diagonalizing_gates method of the Hermitian class keeps the same dictionary entries upon multiple calls."""
        qubit_unitary = qml.Hermitian(observable, wires=[0]).diagonalizing_gates()

        key = tuple(observable.flatten().tolist())
        assert np.allclose(qml.Hermitian._eigs[key]["eigval"], eigvals, atol=tol, rtol=0)
        assert np.allclose(qml.Hermitian._eigs[key]["eigvec"], eigvecs, atol=tol, rtol=0)

        assert np.allclose(qubit_unitary[0].data, eigvecs.conj().T, atol=tol, rtol=0)
        assert len(qml.Hermitian._eigs) == 1

        qubit_unitary = qml.Hermitian(observable, wires=[0]).diagonalizing_gates()

        key = tuple(observable.flatten().tolist())
        assert np.allclose(qml.Hermitian._eigs[key]["eigval"], eigvals, atol=tol, rtol=0)
        assert np.allclose(qml.Hermitian._eigs[key]["eigvec"], eigvecs, atol=tol, rtol=0)

        assert np.allclose(qubit_unitary[0].data, eigvecs.conj().T, atol=tol, rtol=0)
        assert len(qml.Hermitian._eigs) == 1

    @pytest.mark.parametrize("observable, eigvals, eigvecs", EIGVALS_TEST_DATA)
    def test_hermitian_diagonalizing_gates_integration(self, observable, eigvals, eigvecs, tol):
        """Tests that the diagonalizing_gates method of the Hermitian class
        diagonalizes the given observable."""
        tensor_obs = np.kron(observable, observable)
        eigvals = np.kron(eigvals, eigvals)

        diag_gates = qml.Hermitian(tensor_obs, wires=[0, 1]).diagonalizing_gates()

        assert len(diag_gates) == 1

        U = diag_gates[0].parameters[0]
        x = U @ tensor_obs @ U.conj().T
        assert np.allclose(np.diag(np.sort(eigvals)), x, atol=tol, rtol=0)

    def test_hermitian_matrix(self, tol):
        """Test that the hermitian matrix method produces the correct output."""
        H = np.array([[1, 1], [1, -1]]) / np.sqrt(2)
        out = qml.Hermitian(H, wires=0).matrix

        # verify output type
        assert isinstance(out, np.ndarray)

        # verify equivalent to input state
        assert np.allclose(out, H, atol=tol, rtol=0)

    def test_hermitian_exceptions(self):
        """Tests that the hermitian matrix method raises the proper errors."""
        H = np.array([[1, 1], [1, -1]]) / np.sqrt(2)

        # test non-square matrix
        with pytest.raises(ValueError, match="must be a square matrix"):
            qml.Hermitian(H[1:], wires=0).matrix

        # test non-Hermitian matrix
        H2 = H.copy()
        H2[0, 1] = 2
        with pytest.raises(ValueError, match="must be Hermitian"):
            qml.Hermitian(H2, wires=0).matrix


# Non-parametrized operations and their matrix representation
NON_PARAMETRIZED_OPERATIONS = [
    (qml.CNOT, CNOT),
    (qml.SWAP, SWAP),
    (qml.CZ, CZ),
    (qml.S, S),
    (qml.T, T),
    (qml.CSWAP, CSWAP),
    (qml.Toffoli, Toffoli),
]


class TestOperations:
    """Tests for the operations"""

    @pytest.mark.parametrize("ops, mat", NON_PARAMETRIZED_OPERATIONS)
    def test_matrices(self, ops, mat, tol):
        """Test matrices of non-parametrized operations are correct"""
        op = ops(wires=range(ops.num_wires))
        res = op.matrix
        assert np.allclose(res, mat, atol=tol, rtol=0)

    def test_x_decomposition(self, tol):
        """Tests that the decomposition of the PauliX is correct"""
        op = qml.PauliX(wires=0)
        res = op.decomposition(0)

        assert len(res) == 3

        assert res[0].name == "PhaseShift"

        assert res[0].wires == qml.wires.Wires([0])
        assert res[0].data[0] == np.pi / 2

        assert res[1].name == "RX"
        assert res[1].wires == qml.wires.Wires([0])
        assert res[1].data[0] == np.pi

        assert res[2].name == "PhaseShift"
        assert res[2].wires == qml.wires.Wires([0])
        assert res[2].data[0] == np.pi / 2

        decomposed_matrix = np.linalg.multi_dot([i.matrix for i in reversed(res)])
        assert np.allclose(decomposed_matrix, op.matrix, atol=tol, rtol=0)

    def test_y_decomposition(self, tol):
        """Tests that the decomposition of the PauliY is correct"""
        op = qml.PauliY(wires=0)
        res = op.decomposition(0)

        assert len(res) == 3

        assert res[0].name == "PhaseShift"

        assert res[0].wires == Wires([0])
        assert res[0].data[0] == np.pi / 2

        assert res[1].name == "RY"
        assert res[1].wires == Wires([0])
        assert res[1].data[0] == np.pi

        assert res[2].name == "PhaseShift"
        assert res[2].wires == Wires([0])
        assert res[2].data[0] == np.pi / 2

        decomposed_matrix = np.linalg.multi_dot([i.matrix for i in reversed(res)])
        assert np.allclose(decomposed_matrix, op.matrix, atol=tol, rtol=0)

    def test_z_decomposition(self, tol):
        """Tests that the decomposition of the PauliZ is correct"""
        op = qml.PauliZ(wires=0)
        res = op.decomposition(0)

        assert len(res) == 1

        assert res[0].name == "PhaseShift"

        assert res[0].wires == Wires([0])
        assert res[0].data[0] == np.pi

        decomposed_matrix = res[0].matrix
        assert np.allclose(decomposed_matrix, op.matrix, atol=tol, rtol=0)

    def test_s_decomposition(self, tol):
        """Tests that the decomposition of the S gate is correct"""
        op = qml.S(wires=0)
        res = op.decomposition(0)

        assert len(res) == 1

        assert res[0].name == "PhaseShift"

        assert res[0].wires == Wires([0])
        assert res[0].data[0] == np.pi / 2

        decomposed_matrix = res[0].matrix
        assert np.allclose(decomposed_matrix, op.matrix, atol=tol, rtol=0)

    def test_t_decomposition(self, tol):
        """Tests that the decomposition of the T gate is correct"""
        op = qml.T(wires=0)
        res = op.decomposition(0)

        assert len(res) == 1

        assert res[0].name == "PhaseShift"

        assert res[0].wires == Wires([0])
        assert res[0].data[0] == np.pi / 4

        decomposed_matrix = res[0].matrix
        assert np.allclose(decomposed_matrix, op.matrix, atol=tol, rtol=0)

    def test_hadamard_decomposition(self, tol):
        """Tests that the decomposition of the Hadamard gate is correct"""
        op = qml.Hadamard(wires=0)
        res = op.decomposition(0)

        assert len(res) == 3

        assert res[0].name == "PhaseShift"

        assert res[0].wires == Wires([0])
        assert res[0].data[0] == np.pi / 2

        assert res[1].name == "RX"
        assert res[1].wires == Wires([0])
        assert res[0].data[0] == np.pi / 2

        assert res[2].name == "PhaseShift"
        assert res[2].wires == Wires([0])
        assert res[0].data[0] == np.pi / 2

        decomposed_matrix = np.linalg.multi_dot([i.matrix for i in reversed(res)])
        assert np.allclose(decomposed_matrix, op.matrix, atol=tol, rtol=0)

    def test_phase_decomposition(self, tol):
        """Tests that the decomposition of the Phase gate is correct"""
        phi = 0.3
        op = qml.PhaseShift(phi, wires=0)
        res = op.decomposition(phi, 0)

        assert len(res) == 1

        assert res[0].name == "RZ"

        assert res[0].wires == Wires([0])
        assert res[0].data[0] == 0.3

        decomposed_matrix = res[0].matrix
        global_phase = (decomposed_matrix[op.matrix != 0] / op.matrix[op.matrix != 0])[0]

        assert np.allclose(decomposed_matrix, global_phase * op.matrix, atol=tol, rtol=0)

    def test_phase_shift(self, tol):
        """Test phase shift is correct"""

        # test identity for theta=0
        assert np.allclose(qml.PhaseShift._matrix(0), np.identity(2), atol=tol, rtol=0)
        assert np.allclose(qml.U1._matrix(0), np.identity(2), atol=tol, rtol=0)

        # test arbitrary phase shift
        phi = 0.5432
        expected = np.array([[1, 0], [0, np.exp(1j * phi)]])
        assert np.allclose(qml.PhaseShift._matrix(phi), expected, atol=tol, rtol=0)
        assert np.allclose(qml.U1._matrix(phi), expected, atol=tol, rtol=0)

    def test_x_rotation(self, tol):
        """Test x rotation is correct"""

        # test identity for theta=0
        assert np.allclose(qml.RX._matrix(0), np.identity(2), atol=tol, rtol=0)

        # test identity for theta=pi/2
        expected = np.array([[1, -1j], [-1j, 1]]) / np.sqrt(2)
        assert np.allclose(qml.RX._matrix(np.pi / 2), expected, atol=tol, rtol=0)

        # test identity for theta=pi
        expected = -1j * np.array([[0, 1], [1, 0]])
        assert np.allclose(qml.RX._matrix(np.pi), expected, atol=tol, rtol=0)

    def test_y_rotation(self, tol):
        """Test y rotation is correct"""

        # test identity for theta=0
        assert np.allclose(qml.RY._matrix(0), np.identity(2), atol=tol, rtol=0)

        # test identity for theta=pi/2
        expected = np.array([[1, -1], [1, 1]]) / np.sqrt(2)
        assert np.allclose(qml.RY._matrix(np.pi / 2), expected, atol=tol, rtol=0)

        # test identity for theta=pi
        expected = np.array([[0, -1], [1, 0]])
        assert np.allclose(qml.RY._matrix(np.pi), expected, atol=tol, rtol=0)

    def test_z_rotation(self, tol):
        """Test z rotation is correct"""

        # test identity for theta=0
        assert np.allclose(qml.RZ._matrix(0), np.identity(2), atol=tol, rtol=0)

        # test identity for theta=pi/2
        expected = np.diag(np.exp([-1j * np.pi / 4, 1j * np.pi / 4]))
        assert np.allclose(qml.RZ._matrix(np.pi / 2), expected, atol=tol, rtol=0)

        # test identity for theta=pi
        assert np.allclose(qml.RZ._matrix(np.pi), -1j * Z, atol=tol, rtol=0)

    def test_arbitrary_rotation(self, tol):
        """Test arbitrary single qubit rotation is correct"""

        # test identity for phi,theta,omega=0
        assert np.allclose(qml.Rot._matrix(0, 0, 0), np.identity(2), atol=tol, rtol=0)

        # expected result
        def arbitrary_rotation(x, y, z):
            """arbitrary single qubit rotation"""
            c = np.cos(y / 2)
            s = np.sin(y / 2)
            return np.array(
                [
                    [np.exp(-0.5j * (x + z)) * c, -np.exp(0.5j * (x - z)) * s],
                    [np.exp(-0.5j * (x - z)) * s, np.exp(0.5j * (x + z)) * c],
                ]
            )

        a, b, c = 0.432, -0.152, 0.9234
        assert np.allclose(qml.Rot._matrix(a, b, c), arbitrary_rotation(a, b, c), atol=tol, rtol=0)

    def test_C_x_rotation(self, tol):
        """Test controlled x rotation is correct"""

        # test identity for theta=0
        assert np.allclose(qml.CRX._matrix(0), np.identity(4), atol=tol, rtol=0)

        # test identity for theta=pi/2
        expected = np.array(
            [
                [1, 0, 0, 0],
                [0, 1, 0, 0],
                [0, 0, 1 / np.sqrt(2), -1j / np.sqrt(2)],
                [0, 0, -1j / np.sqrt(2), 1 / np.sqrt(2)],
            ]
        )
        assert np.allclose(qml.CRX._matrix(np.pi / 2), expected, atol=tol, rtol=0)

        # test identity for theta=pi
        expected = np.array([[1, 0, 0, 0], [0, 1, 0, 0], [0, 0, 0, -1j], [0, 0, -1j, 0]])
        assert np.allclose(qml.CRX._matrix(np.pi), expected, atol=tol, rtol=0)

    def test_C_y_rotation(self, tol):
        """Test controlled y rotation is correct"""

        # test identity for theta=0
        assert np.allclose(qml.CRY._matrix(0), np.identity(4), atol=tol, rtol=0)

        # test identity for theta=pi/2
        expected = np.array(
            [
                [1, 0, 0, 0],
                [0, 1, 0, 0],
                [0, 0, 1 / np.sqrt(2), -1 / np.sqrt(2)],
                [0, 0, 1 / np.sqrt(2), 1 / np.sqrt(2)],
            ]
        )
        assert np.allclose(qml.CRY._matrix(np.pi / 2), expected, atol=tol, rtol=0)

        # test identity for theta=pi
        expected = np.array([[1, 0, 0, 0], [0, 1, 0, 0], [0, 0, 0, -1], [0, 0, 1, 0]])
        assert np.allclose(qml.CRY._matrix(np.pi), expected, atol=tol, rtol=0)

    def test_C_z_rotation(self, tol):
        """Test controlled z rotation is correct"""

        # test identity for theta=0
        assert np.allclose(qml.CRZ._matrix(0), np.identity(4), atol=tol, rtol=0)

        # test identity for theta=pi/2
        expected = np.array(
            [
                [1, 0, 0, 0],
                [0, 1, 0, 0],
                [0, 0, np.exp(-1j * np.pi / 4), 0],
                [0, 0, 0, np.exp(1j * np.pi / 4)],
            ]
        )
        assert np.allclose(qml.CRZ._matrix(np.pi / 2), expected, atol=tol, rtol=0)

        # test identity for theta=pi
        expected = np.array([[1, 0, 0, 0], [0, 1, 0, 0], [0, 0, -1j, 0], [0, 0, 0, 1j]])
        assert np.allclose(qml.CRZ._matrix(np.pi), expected, atol=tol, rtol=0)

    def test_controlled_arbitrary_rotation(self, tol):
        """Test controlled arbitrary rotation is correct"""

        # test identity for phi,theta,omega=0
        assert np.allclose(qml.CRot._matrix(0, 0, 0), np.identity(4), atol=tol, rtol=0)

        # test identity for phi,theta,omega=pi
        expected = np.array([[1, 0, 0, 0], [0, 1, 0, 0], [0, 0, 0, -1], [0, 0, 1, 0]])
        assert np.allclose(qml.CRot._matrix(np.pi, np.pi, np.pi), expected, atol=tol, rtol=0)

        def arbitrary_Crotation(x, y, z):
            """controlled arbitrary single qubit rotation"""
            c = np.cos(y / 2)
            s = np.sin(y / 2)
            return np.array(
                [
                    [1, 0, 0, 0],
                    [0, 1, 0, 0],
                    [0, 0, np.exp(-0.5j * (x + z)) * c, -np.exp(0.5j * (x - z)) * s],
                    [0, 0, np.exp(-0.5j * (x - z)) * s, np.exp(0.5j * (x + z)) * c],
                ]
            )

        a, b, c = 0.432, -0.152, 0.9234
        assert np.allclose(
            qml.CRot._matrix(a, b, c), arbitrary_Crotation(a, b, c), atol=tol, rtol=0
        )

    def test_U2_gate(self, tol):
        """Test U2 gate matrix matches the documentation"""
        phi = 0.432
        lam = -0.12
        res = qml.U2._matrix(phi, lam)
        expected = np.array(
            [[1, -np.exp(1j * lam)], [np.exp(1j * phi), np.exp(1j * (phi + lam))]]
        ) / np.sqrt(2)
        assert np.allclose(res, expected, atol=tol, rtol=0)

    def test_U3_gate(self, tol):
        """Test U3 gate matrix matches the documentation"""
        theta = 0.65
        phi = 0.432
        lam = -0.12

        res = qml.U3._matrix(theta, phi, lam)
        expected = np.array(
            [
                [np.cos(theta / 2), -np.exp(1j * lam) * np.sin(theta / 2)],
                [
                    np.exp(1j * phi) * np.sin(theta / 2),
                    np.exp(1j * (phi + lam)) * np.cos(theta / 2),
                ],
            ]
        )

        assert np.allclose(res, expected, atol=tol, rtol=0)

    def test_qubit_unitary(self, tol):
        """Test that the unitary operator produces the correct output."""
        U = np.array([[1, 1], [1, -1]]) / np.sqrt(2)
        out = qml.QubitUnitary(U, wires=0).matrix

        # verify output type
        assert isinstance(out, np.ndarray)

        # verify equivalent to input state
        assert np.allclose(out, U, atol=tol, rtol=0)

    def test_qubit_unitary_exceptions(self):
        """Tests that the unitary operator raises the proper errors."""
        U = np.array([[1, 1], [1, -1]]) / np.sqrt(2)

        # test non-square matrix
        with pytest.raises(ValueError, match="must be a square matrix"):
            qml.QubitUnitary(U[1:], wires=0).matrix

        # test non-unitary matrix
        U3 = U.copy()
        U3[0, 0] += 0.5
        with pytest.raises(ValueError, match="must be unitary"):
            qml.QubitUnitary(U3, wires=0).matrix


PAULI_ROT_PARAMETRIC_MATRIX_TEST_DATA = [
    (
        "XY",
        lambda theta: np.array(
            [
                [np.cos(theta / 2), 0, 0, -np.sin(theta / 2)],
                [0, np.cos(theta / 2), np.sin(theta / 2), 0],
                [0, -np.sin(theta / 2), np.cos(theta / 2), 0],
                [np.sin(theta / 2), 0, 0, np.cos(theta / 2)],
            ],
            dtype=complex,
        ),
    ),
    (
        "ZZ",
        lambda theta: np.diag(
            [
                np.exp(-1j * theta / 2),
                np.exp(1j * theta / 2),
                np.exp(1j * theta / 2),
                np.exp(-1j * theta / 2),
            ],
        ),
    ),
    (
        "XI",
        lambda theta: np.array(
            [
                [np.cos(theta / 2), 0, -1j * np.sin(theta / 2), 0],
                [0, np.cos(theta / 2), 0, -1j * np.sin(theta / 2)],
                [-1j * np.sin(theta / 2), 0, np.cos(theta / 2), 0],
                [0, -1j * np.sin(theta / 2), 0, np.cos(theta / 2)],
            ],
        ),
    ),
    ("X", qml.RX._matrix),
    ("Y", qml.RY._matrix),
    ("Z", qml.RZ._matrix),
]

PAULI_ROT_MATRIX_TEST_DATA = [
    (
        np.pi,
        "XIZ",
        np.array(
            [
                [0, 0, 0, 0, -1j, 0, 0, 0],
                [0, 0, 0, 0, 0, 1j, 0, 0],
                [0, 0, 0, 0, 0, 0, -1j, 0],
                [0, 0, 0, 0, 0, 0, 0, 1j],
                [-1j, 0, 0, 0, 0, 0, 0, 0],
                [0, 1j, 0, 0, 0, 0, 0, 0],
                [0, 0, -1j, 0, 0, 0, 0, 0],
                [0, 0, 0, 1j, 0, 0, 0, 0],
            ]
        ),
    ),
    (
        np.pi / 3,
        "XYZ",
        np.array(
            [
                [np.sqrt(3) / 2, 0, 0, 0, 0, 0, -(1 / 2), 0],
                [0, np.sqrt(3) / 2, 0, 0, 0, 0, 0, 1 / 2],
                [0, 0, np.sqrt(3) / 2, 0, 1 / 2, 0, 0, 0],
                [0, 0, 0, np.sqrt(3) / 2, 0, -(1 / 2), 0, 0],
                [0, 0, -(1 / 2), 0, np.sqrt(3) / 2, 0, 0, 0],
                [0, 0, 0, 1 / 2, 0, np.sqrt(3) / 2, 0, 0],
                [1 / 2, 0, 0, 0, 0, 0, np.sqrt(3) / 2, 0],
                [0, -(1 / 2), 0, 0, 0, 0, 0, np.sqrt(3) / 2],
            ]
        ),
    ),
]


class TestPauliRot:
    """Test the PauliRot operation."""

    @pytest.mark.parametrize("theta", np.linspace(0, 2 * np.pi, 7))
    @pytest.mark.parametrize(
        "pauli_word,expected_matrix", PAULI_ROT_PARAMETRIC_MATRIX_TEST_DATA,
    )
    def test_PauliRot_matrix_parametric(self, theta, pauli_word, expected_matrix, tol):
        """Test parametrically that the PauliRot matrix is correct."""

        res = qml.PauliRot._matrix(theta, pauli_word)
        expected = expected_matrix(theta)

        assert np.allclose(res, expected, atol=tol, rtol=0)

    @pytest.mark.parametrize(
        "theta,pauli_word,expected_matrix", PAULI_ROT_MATRIX_TEST_DATA,
    )
    def test_PauliRot_matrix(self, theta, pauli_word, expected_matrix, tol):
        """Test non-parametrically that the PauliRot matrix is correct."""

        res = qml.PauliRot._matrix(theta, pauli_word)
        expected = expected_matrix

        assert np.allclose(res, expected, atol=tol, rtol=0)

    @pytest.mark.parametrize(
        "theta,pauli_word,compressed_pauli_word,wires,compressed_wires",
        [
            (np.pi, "XIZ", "XZ", [0, 1, 2], [0, 2]),
            (np.pi / 3, "XIYIZI", "XYZ", [0, 1, 2, 3, 4, 5], [0, 2, 4]),
            (np.pi / 7, "IXI", "X", [0, 1, 2], [1]),
            (np.pi / 9, "IIIIIZI", "Z", [0, 1, 2, 3, 4, 5, 6], [5]),
            (np.pi / 11, "XYZIII", "XYZ", [0, 1, 2, 3, 4, 5], [0, 1, 2]),
            (np.pi / 11, "IIIXYZ", "XYZ", [0, 1, 2, 3, 4, 5], [3, 4, 5]),
        ],
    )
    def test_PauliRot_matrix_identity(
        self, theta, pauli_word, compressed_pauli_word, wires, compressed_wires, tol
    ):
        """Test PauliRot matrix correctly accounts for identities."""

        res = qml.PauliRot._matrix(theta, pauli_word)
        expected = qml.utils.expand(
            qml.PauliRot._matrix(theta, compressed_pauli_word), compressed_wires, wires
        )

        assert np.allclose(res, expected, atol=tol, rtol=0)

    def test_PauliRot_decomposition_ZZ(self):
        """Test that the decomposition for a ZZ rotation is correct."""

        theta = 0.4
        op = qml.PauliRot(theta, "ZZ", wires=[0, 1])
        decomp_ops = op.decomposition(theta, "ZZ", wires=[0, 1])

        assert len(decomp_ops) == 1

        assert decomp_ops[0].name == "MultiRZ"

        assert decomp_ops[0].wires == Wires([0, 1])
        assert decomp_ops[0].data[0] == theta

    def test_PauliRot_decomposition_XY(self):
        """Test that the decomposition for a XY rotation is correct."""

        theta = 0.4
        op = qml.PauliRot(theta, "XY", wires=[0, 1])
        decomp_ops = op.decomposition(theta, "XY", wires=[0, 1])

        assert len(decomp_ops) == 5

        assert decomp_ops[0].name == "Hadamard"
        assert decomp_ops[0].wires == Wires([0])

        assert decomp_ops[1].name == "RX"

        assert decomp_ops[1].wires == Wires([1])
        assert decomp_ops[1].data[0] == np.pi / 2

        assert decomp_ops[2].name == "MultiRZ"
        assert decomp_ops[2].wires == Wires([0, 1])
        assert decomp_ops[2].data[0] == theta


        assert decomp_ops[3].name == "Hadamard"
        assert decomp_ops[3].wires == Wires([0])

        assert decomp_ops[4].name == "RX"

        assert decomp_ops[4].wires == Wires([1])
        assert decomp_ops[4].data[0] == -np.pi / 2

    def test_PauliRot_decomposition_XIYZ(self):
        """Test that the decomposition for a XIYZ rotation is correct."""

        theta = 0.4
        op = qml.PauliRot(theta, "XIYZ", wires=[0, 1, 2, 3])
        decomp_ops = op.decomposition(theta, "XIYZ", wires=[0, 1, 2, 3])

        assert len(decomp_ops) == 5

        assert decomp_ops[0].name == "Hadamard"
        assert decomp_ops[0].wires == Wires([0])

        assert decomp_ops[1].name == "RX"

        assert decomp_ops[1].wires == Wires([2])
        assert decomp_ops[1].data[0] == np.pi / 2

        assert decomp_ops[2].name == "MultiRZ"
        assert decomp_ops[2].wires == Wires([0, 2, 3])
        assert decomp_ops[2].data[0] == theta

        assert decomp_ops[3].name == "Hadamard"
        assert decomp_ops[3].wires == Wires([0])

        assert decomp_ops[4].name == "RX"

        assert decomp_ops[4].wires == Wires([2])
        assert decomp_ops[4].data[0] == -np.pi / 2

    @pytest.mark.parametrize("angle", np.linspace(0, 2 * np.pi, 7))
    def test_differentiability(self, angle):
        """Test that differentiation of PauliRot works."""

        dev = qml.device("default.qubit", wires=2)

        @qml.qnode(dev)
        def circuit(theta):
            qml.PauliRot(theta, "XX", wires=[0, 1])

            return qml.expval(qml.PauliZ(0))

        res = circuit(angle)
        gradient = np.squeeze(circuit.jacobian(angle))

        assert gradient == 0.5 * (circuit(angle + np.pi / 2) - circuit(angle - np.pi / 2))

    @pytest.mark.parametrize("angle", np.linspace(0, 2 * np.pi, 7))
    def test_decomposition_integration(self, angle, tol):
        """Test that the decompositon of PauliRot yields the same results."""

        dev = qml.device("default.qubit", wires=2)

        @qml.qnode(dev)
        def circuit(theta):
            qml.PauliRot(theta, "XX", wires=[0, 1])

            return qml.expval(qml.PauliZ(0))

        @qml.qnode(dev)
        def decomp_circuit(theta):
            qml.PauliRot.decomposition(theta, "XX", wires=[0, 1])

            return qml.expval(qml.PauliZ(0))

        assert circuit(angle) == pytest.approx(decomp_circuit(angle), abs=tol)
        assert np.squeeze(circuit.jacobian(angle)) == pytest.approx(
            np.squeeze(decomp_circuit.jacobian(angle)), abs=tol
        )

    def test_matrix_incorrect_pauli_word_error(self):
        """Test that _matrix throws an error if a wrong Pauli word is supplied."""

        with pytest.raises(
            ValueError,
            match='The given Pauli word ".*" contains characters that are not allowed.'
            " Allowed characters are I, X, Y and Z",
        ):
            qml.PauliRot._matrix(0.3, "IXYZV")

    def test_init_incorrect_pauli_word_error(self):
        """Test that __init__ throws an error if a wrong Pauli word is supplied."""

        with pytest.raises(
            ValueError,
            match='The given Pauli word ".*" contains characters that are not allowed.'
            " Allowed characters are I, X, Y and Z",
        ):
            qml.PauliRot(0.3, "IXYZV", wires=[0, 1, 2, 3, 4])

    @pytest.mark.parametrize("pauli_word,wires", [("XYZ", [0, 1]), ("XYZ", [0, 1, 2, 3]),])
    def test_init_incorrect_pauli_word_length_error(self, pauli_word, wires):
        """Test that __init__ throws an error if a Pauli word of wrong length is supplied."""

        with pytest.raises(
            ValueError,
            match="The given Pauli word has length .*, length .* was expected for wires .*",
        ):
            qml.PauliRot(0.3, pauli_word, wires=wires)


class TestMultiRZ:
    """Test the MultiRZ operation."""

    @pytest.mark.parametrize("theta", np.linspace(0, 2 * np.pi, 7))
    @pytest.mark.parametrize(
        "wires,expected_matrix",
        [
            ([0], qml.RZ._matrix),
            ([0, 1], lambda theta: np.diag(np.exp(1j * np.array([-1, 1, 1, -1]) * theta / 2),),),
            (
                [0, 1, 2],
                lambda theta: np.diag(
                    np.exp(1j * np.array([-1, 1, 1, -1, 1, -1, -1, 1]) * theta / 2),
                ),
            ),
        ],
    )
    def test_MultiRZ_matrix_parametric(self, theta, wires, expected_matrix, tol):
        """Test parametrically that the MultiRZ matrix is correct."""

        res = qml.MultiRZ._matrix(theta, len(wires))
        expected = expected_matrix(theta)

        assert np.allclose(res, expected, atol=tol, rtol=0)

    def test_MultiRZ_decomposition_ZZ(self):
        """Test that the decomposition for a ZZ rotation is correct."""

        theta = 0.4
        op = qml.MultiRZ(theta, wires=[0, 1])
        decomp_ops = op.decomposition(theta, wires=[0, 1])

        assert decomp_ops[0].name == "CNOT"
        assert decomp_ops[0].wires == Wires([1, 0])

        assert decomp_ops[1].name == "RZ"

        assert decomp_ops[1].wires == Wires([0])
        assert decomp_ops[1].data[0] == theta

        assert decomp_ops[2].name == "CNOT"
        assert decomp_ops[2].wires == Wires([1, 0])

    def test_MultiRZ_decomposition_ZZZ(self):
        """Test that the decomposition for a ZZZ rotation is correct."""

        theta = 0.4
        op = qml.MultiRZ(theta, wires=[0, 2, 3])
        decomp_ops = op.decomposition(theta, wires=[0, 2, 3])

        assert decomp_ops[0].name == "CNOT"
        assert decomp_ops[0].wires == Wires([3, 2])

        assert decomp_ops[1].name == "CNOT"
        assert decomp_ops[1].wires == Wires([2, 0])

        assert decomp_ops[2].name == "RZ"

        assert decomp_ops[2].wires == Wires([0])
        assert decomp_ops[2].data[0] == theta

        assert decomp_ops[3].name == "CNOT"
        assert decomp_ops[3].wires == Wires([2, 0])

        assert decomp_ops[4].name == "CNOT"
        assert decomp_ops[4].wires == Wires([3, 2])

    @pytest.mark.parametrize("angle", np.linspace(0, 2 * np.pi, 7))
    def test_differentiability(self, angle):
        """Test that differentiation of MultiRZ works."""

        dev = qml.device("default.qubit", wires=2)

        @qml.qnode(dev)
        def circuit(theta):
            qml.Hadamard(0)
            qml.MultiRZ(theta, wires=[0, 1])

            return qml.expval(qml.PauliX(0))

        res = circuit(angle)
        gradient = np.squeeze(circuit.jacobian(angle))

        assert gradient == 0.5 * (circuit(angle + np.pi / 2) - circuit(angle - np.pi / 2))

    @pytest.mark.parametrize("angle", np.linspace(0, 2 * np.pi, 7))
    def test_decomposition_integration(self, angle, tol):
        """Test that the decompositon of MultiRZ yields the same results."""

        dev = qml.device("default.qubit", wires=2)

        @qml.qnode(dev)
        def circuit(theta):
            qml.Hadamard(0)
            qml.MultiRZ(theta, wires=[0, 1])

            return qml.expval(qml.PauliX(0))

        @qml.qnode(dev)
        def decomp_circuit(theta):
            qml.Hadamard(0)
            qml.MultiRZ.decomposition(theta, wires=[0, 1])

            return qml.expval(qml.PauliX(0))

        assert circuit(angle) == pytest.approx(decomp_circuit(angle), abs=tol)
        assert np.squeeze(circuit.jacobian(angle)) == pytest.approx(
            np.squeeze(decomp_circuit.jacobian(angle)), abs=tol
        )


class TestDiagonalQubitUnitary:
    """Test the DiagonalQubitUnitary operation."""

    def test_decomposition(self):
        """Test that DiagonalQubitUnitary falls back to QubitUnitary."""
        D = np.array([1j, 1, 1, -1, -1j, 1j, 1, -1])

        decomp = qml.DiagonalQubitUnitary.decomposition(D, [0, 1, 2])

        assert decomp[0].name == "QubitUnitary"
<<<<<<< HEAD
        assert decomp[0].wires == Wires([0, 1, 2])
        assert np.allclose(decomp[0].data[0], np.diag(D))
=======
        assert decomp[0].wires == [0, 1, 2]  #Wires([0, 1, 2])
        assert np.allclose(decomp[0].data[0], np.diag(D))


def test_identity_eigvals(tol):
    """Test identity eigenvalues are correct"""
    res = qml.Identity._eigvals()
    expected = np.array([1, 1])
    assert np.allclose(res, expected, atol=tol, rtol=0)
>>>>>>> 51dd8b4a
<|MERGE_RESOLUTION|>--- conflicted
+++ resolved
@@ -1072,11 +1072,7 @@
         decomp = qml.DiagonalQubitUnitary.decomposition(D, [0, 1, 2])
 
         assert decomp[0].name == "QubitUnitary"
-<<<<<<< HEAD
         assert decomp[0].wires == Wires([0, 1, 2])
-        assert np.allclose(decomp[0].data[0], np.diag(D))
-=======
-        assert decomp[0].wires == [0, 1, 2]  #Wires([0, 1, 2])
         assert np.allclose(decomp[0].data[0], np.diag(D))
 
 
@@ -1084,5 +1080,4 @@
     """Test identity eigenvalues are correct"""
     res = qml.Identity._eigvals()
     expected = np.array([1, 1])
-    assert np.allclose(res, expected, atol=tol, rtol=0)
->>>>>>> 51dd8b4a
+    assert np.allclose(res, expected, atol=tol, rtol=0)